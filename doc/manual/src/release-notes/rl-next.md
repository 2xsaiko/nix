<<<<<<< HEAD
# Release X.Y (202?-??-??)

* Various nix commands can now read expressions from stdin with `--file -`.

* `nix store make-content-addressable` has been renamed to `nix store
  make-content-addressed`.

* New experimental builtin function `builtins.fetchClosure` that
  copies a closure from a binary cache at evaluation time and rewrites
  it to content-addressed form (if it isn't already). Like
  `builtins.storePath`, this allows importing pre-built store paths;
  the difference is that it doesn't require the user to configure
  binary caches and trusted public keys.

  This function is only available if you enable the experimental
  feature `fetch-closure`.

* New experimental feature: *impure derivations*. These are
  derivations that can produce a different result every time they're
  built. Here is an example:

  ```nix
  stdenv.mkDerivation {
    name = "impure";
    __impure = true; # marks this derivation as impure
    buildCommand = "date > $out";
  }
  ```

  Running `nix build` twice on this expression will build the
  derivation twice, producing two different content-addressed store
  paths. Like fixed-output derivations, impure derivations have access
  to the network. Only fixed-output derivations and impure derivations
  can depend on an impure derivation.

* The `nixosModule` flake output attribute has been renamed consistent
  with the `.default` renames in nix 2.7.

  * `nixosModule` → `nixosModules.default`

  As before, the old output will continue to work, but `nix flake check` will
  issue a warning about it.

* `nix run` is now stricter wrt what it accepts:
    * Members of `apps` are now required to be apps (as defined in [the manual](https://nixos.org/manual/nix/stable/command-ref/new-cli/nix3-run.html#apps))
    * Member of `packages` or `legacyPackages` cannot be of type "app" when used by `nix run`.

* Add experimental *indexed store derivations* installable syntax, part of the
  the `computed-derivations` experimental feature.
=======
# Release X.Y (202?-??-??)
>>>>>>> ee57f914
<|MERGE_RESOLUTION|>--- conflicted
+++ resolved
@@ -1,53 +1,4 @@
-<<<<<<< HEAD
 # Release X.Y (202?-??-??)
 
-* Various nix commands can now read expressions from stdin with `--file -`.
-
-* `nix store make-content-addressable` has been renamed to `nix store
-  make-content-addressed`.
-
-* New experimental builtin function `builtins.fetchClosure` that
-  copies a closure from a binary cache at evaluation time and rewrites
-  it to content-addressed form (if it isn't already). Like
-  `builtins.storePath`, this allows importing pre-built store paths;
-  the difference is that it doesn't require the user to configure
-  binary caches and trusted public keys.
-
-  This function is only available if you enable the experimental
-  feature `fetch-closure`.
-
-* New experimental feature: *impure derivations*. These are
-  derivations that can produce a different result every time they're
-  built. Here is an example:
-
-  ```nix
-  stdenv.mkDerivation {
-    name = "impure";
-    __impure = true; # marks this derivation as impure
-    buildCommand = "date > $out";
-  }
-  ```
-
-  Running `nix build` twice on this expression will build the
-  derivation twice, producing two different content-addressed store
-  paths. Like fixed-output derivations, impure derivations have access
-  to the network. Only fixed-output derivations and impure derivations
-  can depend on an impure derivation.
-
-* The `nixosModule` flake output attribute has been renamed consistent
-  with the `.default` renames in nix 2.7.
-
-  * `nixosModule` → `nixosModules.default`
-
-  As before, the old output will continue to work, but `nix flake check` will
-  issue a warning about it.
-
-* `nix run` is now stricter wrt what it accepts:
-    * Members of `apps` are now required to be apps (as defined in [the manual](https://nixos.org/manual/nix/stable/command-ref/new-cli/nix3-run.html#apps))
-    * Member of `packages` or `legacyPackages` cannot be of type "app" when used by `nix run`.
-
 * Add experimental *indexed store derivations* installable syntax, part of the
-  the `computed-derivations` experimental feature.
-=======
-# Release X.Y (202?-??-??)
->>>>>>> ee57f914
+  the `computed-derivations` experimental feature.