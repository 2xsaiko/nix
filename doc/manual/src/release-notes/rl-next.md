# Release X.Y (202?-??-??)
<<<<<<< HEAD

* Nix can now be built with LTO by passing `--enable-lto` to `configure`.
  LTO is currently only supported when building with GCC.

* `nix copy` now copies the store paths in parallel as much as possible (again).
  This doesn't apply for the `daemon` and `ssh-ng` stores which copy everything
  in one batch to avoid latencies issues.
=======
>>>>>>> fbd0a6c6
<|MERGE_RESOLUTION|>--- conflicted
+++ resolved
@@ -1,11 +1,5 @@
 # Release X.Y (202?-??-??)
-<<<<<<< HEAD
-
-* Nix can now be built with LTO by passing `--enable-lto` to `configure`.
-  LTO is currently only supported when building with GCC.
 
 * `nix copy` now copies the store paths in parallel as much as possible (again).
   This doesn't apply for the `daemon` and `ssh-ng` stores which copy everything
-  in one batch to avoid latencies issues.
-=======
->>>>>>> fbd0a6c6
+  in one batch to avoid latencies issues.