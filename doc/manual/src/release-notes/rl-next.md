<<<<<<< HEAD
# Release X.Y (202?-??-??)

* A number of "default" flake output attributes have been
  renamed. These are:

  * `defaultPackage.<system>` → `packages.<system>.default`
  * `defaultApps.<system>` → `apps.<system>.default`
  * `defaultTemplate` → `templates.default`
  * `defaultBundler.<system>` → `bundlers.<system>.default`
  * `overlay` → `overlays.default`
  * `devShell.<system>` → `devShells.<system>.default`

  The old flake output attributes still work, but `nix flake check`
  will warn about them.

* `nix bundle` breaking API change now supports bundlers of the form
  `bundler.<system>.<name>= derivation: another-derivation;`. This supports
  additional functionality to inspect evaluation information during bundling. A
  new [repository](https://github.com/NixOS/bundlers) has various bundlers
  implemented.

* `nix store ping` now reports the version of the remote Nix daemon.

* `nix flake {init,new}` now display information about which files have been
  created.

* Templates can now define a `welcomeText` attribute, which is printed out by
  `nix flake {init,new} --template <template>`.

* Nix can now be built with LTO by passing `--enable-lto` to `configure`.
  LTO is currently only supported when building with GCC.
=======
# Release X.Y (202?-??-??)
>>>>>>> 4d981439
<|MERGE_RESOLUTION|>--- conflicted
+++ resolved
@@ -1,35 +1,4 @@
-<<<<<<< HEAD
 # Release X.Y (202?-??-??)
 
-* A number of "default" flake output attributes have been
-  renamed. These are:
-
-  * `defaultPackage.<system>` → `packages.<system>.default`
-  * `defaultApps.<system>` → `apps.<system>.default`
-  * `defaultTemplate` → `templates.default`
-  * `defaultBundler.<system>` → `bundlers.<system>.default`
-  * `overlay` → `overlays.default`
-  * `devShell.<system>` → `devShells.<system>.default`
-
-  The old flake output attributes still work, but `nix flake check`
-  will warn about them.
-
-* `nix bundle` breaking API change now supports bundlers of the form
-  `bundler.<system>.<name>= derivation: another-derivation;`. This supports
-  additional functionality to inspect evaluation information during bundling. A
-  new [repository](https://github.com/NixOS/bundlers) has various bundlers
-  implemented.
-
-* `nix store ping` now reports the version of the remote Nix daemon.
-
-* `nix flake {init,new}` now display information about which files have been
-  created.
-
-* Templates can now define a `welcomeText` attribute, which is printed out by
-  `nix flake {init,new} --template <template>`.
-
 * Nix can now be built with LTO by passing `--enable-lto` to `configure`.
-  LTO is currently only supported when building with GCC.
-=======
-# Release X.Y (202?-??-??)
->>>>>>> 4d981439
+  LTO is currently only supported when building with GCC.