--- conflicted
+++ resolved
@@ -296,17 +296,11 @@
 
         if (!missing.empty()) {
             Activity act(*logger, lvlTalkative, actUnknown, fmt("copying outputs from '%s'", storeUri));
-<<<<<<< HEAD
-            for (auto & i : missing)
-                store->locksHeld.insert(store->printStorePath(i)); /* FIXME: ugly */
-            /* No `copyStorePathImpl` because we always trust ourselves. */
-            copyPaths(sshStore2, store, missing, NoRepair, NoCheckSigs, NoSubstitute);
-=======
             if (auto localStore = store.dynamic_pointer_cast<LocalStore>())
                 for (auto & i : missing)
                     localStore->locksHeld.insert(store->printStorePath(i)); /* FIXME: ugly */
+            /* No `copyStorePathImpl` because we always trust ourselves. */
             copyPaths(ref<Store>(sshStore), store, missing, NoRepair, NoCheckSigs, NoSubstitute);
->>>>>>> 4e98f034
         }
 
         return 0;
