--- conflicted
+++ resolved
@@ -130,12 +130,7 @@
 {
     std::string s;
     Value v;
-<<<<<<< HEAD
-    ExprPath(const string & s) : s(s) { v.mkPath(this->s.c_str()); };
-=======
     ExprPath(std::string s) : s(std::move(s)) { v.mkPath(this->s.c_str()); };
-    COMMON_METHODS
->>>>>>> 8b1e328d
     Value * maybeThunk(EvalState & state, Env & env);
     const Pos* getPos() const { return 0; }
     COMMON_METHODS
