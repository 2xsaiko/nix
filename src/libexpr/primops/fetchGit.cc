--- conflicted
+++ resolved
@@ -7,185 +7,6 @@
 
 namespace nix {
 
-<<<<<<< HEAD
-struct GitInfo
-{
-    Path storePath;
-    std::string rev;
-    std::string shortRev;
-    uint64_t revCount = 0;
-};
-
-std::regex revRegex("^[0-9a-fA-F]{40}$");
-
-GitInfo exportGit(ref<Store> store, const std::string & uri,
-    std::optional<std::string> ref, std::string rev,
-    const std::string & name)
-{
-    if (evalSettings.pureEval && rev == "")
-        throw Error("in pure evaluation mode, 'fetchGit' requires a Git revision");
-
-    if (!ref && rev == "" && hasPrefix(uri, "/") && pathExists(uri + "/.git")) {
-
-        bool clean = true;
-
-        try {
-            runProgram("git", true, { "-C", uri, "diff-index", "--quiet", "HEAD", "--" });
-        } catch (ExecError & e) {
-            if (!WIFEXITED(e.status) || WEXITSTATUS(e.status) != 1) throw;
-            clean = false;
-        }
-
-        if (!clean) {
-
-            /* This is an unclean working tree. So copy all tracked files. */
-            GitInfo gitInfo;
-            gitInfo.rev = "0000000000000000000000000000000000000000";
-            gitInfo.shortRev = std::string(gitInfo.rev, 0, 7);
-
-            auto files = tokenizeString<std::set<std::string>>(
-                runProgram("git", true, { "-C", uri, "ls-files", "-z" }), "\0"s);
-
-            PathFilter filter = [&](const Path & p) -> bool {
-                assert(hasPrefix(p, uri));
-                std::string file(p, uri.size() + 1);
-
-                auto st = lstat(p);
-
-                if (S_ISDIR(st.st_mode)) {
-                    auto prefix = file + "/";
-                    auto i = files.lower_bound(prefix);
-                    return i != files.end() && hasPrefix(*i, prefix);
-                }
-
-                return files.count(file);
-            };
-
-            gitInfo.storePath = store->printStorePath(store->addToStore("source", uri, FileIngestionMethod::Recursive, htSHA256, filter));
-
-            return gitInfo;
-        }
-
-        // clean working tree, but no ref or rev specified.  Use 'HEAD'.
-        rev = chomp(runProgram("git", true, { "-C", uri, "rev-parse", "HEAD" }));
-        ref = "HEAD"s;
-    }
-
-    if (!ref) ref = "HEAD"s;
-
-    if (rev != "" && !std::regex_match(rev, revRegex))
-        throw Error("invalid Git revision '%s'", rev);
-
-    deletePath(getCacheDir() + "/nix/git");
-
-    Path cacheDir = getCacheDir() + "/nix/gitv2/" + hashString(htSHA256, uri).to_string(Base32, false);
-
-    if (!pathExists(cacheDir)) {
-        createDirs(dirOf(cacheDir));
-        runProgram("git", true, { "init", "--bare", cacheDir });
-    }
-
-    Path localRefFile;
-    if (ref->compare(0, 5, "refs/") == 0)
-        localRefFile = cacheDir + "/" + *ref;
-    else
-        localRefFile = cacheDir + "/refs/heads/" + *ref;
-
-    bool doFetch;
-    time_t now = time(0);
-    /* If a rev was specified, we need to fetch if it's not in the
-       repo. */
-    if (rev != "") {
-        try {
-            runProgram("git", true, { "-C", cacheDir, "cat-file", "-e", rev });
-            doFetch = false;
-        } catch (ExecError & e) {
-            if (WIFEXITED(e.status)) {
-                doFetch = true;
-            } else {
-                throw;
-            }
-        }
-    } else {
-        /* If the local ref is older than ‘tarball-ttl’ seconds, do a
-           git fetch to update the local ref to the remote ref. */
-        struct stat st;
-        doFetch = stat(localRefFile.c_str(), &st) != 0 ||
-            (uint64_t) st.st_mtime + settings.tarballTtl <= (uint64_t) now;
-    }
-    if (doFetch)
-    {
-        Activity act(*logger, lvlTalkative, actUnknown, fmt("fetching Git repository '%s'", uri));
-
-        // FIXME: git stderr messes up our progress indicator, so
-        // we're using --quiet for now. Should process its stderr.
-        runProgram("git", true, { "-C", cacheDir, "fetch", "--quiet", "--force", "--", uri, fmt("%s:%s", *ref, *ref) });
-
-        struct timeval times[2];
-        times[0].tv_sec = now;
-        times[0].tv_usec = 0;
-        times[1].tv_sec = now;
-        times[1].tv_usec = 0;
-
-        utimes(localRefFile.c_str(), times);
-    }
-
-    // FIXME: check whether rev is an ancestor of ref.
-    GitInfo gitInfo;
-    gitInfo.rev = rev != "" ? rev : chomp(readFile(localRefFile));
-    gitInfo.shortRev = std::string(gitInfo.rev, 0, 7);
-
-    printTalkative("using revision %s of repo '%s'", gitInfo.rev, uri);
-
-    std::string storeLinkName = hashString(htSHA512, name + std::string("\0"s) + gitInfo.rev).to_string(Base32, false);
-    Path storeLink = cacheDir + "/" + storeLinkName + ".link";
-    PathLocks storeLinkLock({storeLink}, fmt("waiting for lock on '%1%'...", storeLink)); // FIXME: broken
-
-    try {
-        auto json = nlohmann::json::parse(readFile(storeLink));
-
-        assert(json["name"] == name && json["rev"] == gitInfo.rev);
-
-        gitInfo.storePath = json["storePath"];
-
-        if (store->isValidPath(store->parseStorePath(gitInfo.storePath))) {
-            gitInfo.revCount = json["revCount"];
-            return gitInfo;
-        }
-
-    } catch (SysError & e) {
-        if (e.errNo != ENOENT) throw;
-    }
-
-    auto source = sinkToSource([&](Sink & sink) {
-        RunOptions gitOptions("git", { "-C", cacheDir, "archive", gitInfo.rev });
-        gitOptions.standardOut = &sink;
-        runProgram2(gitOptions);
-    });
-
-    Path tmpDir = createTempDir();
-    AutoDelete delTmpDir(tmpDir, true);
-
-    unpackTarfile(*source, tmpDir);
-
-    gitInfo.storePath = store->printStorePath(store->addToStore(name, tmpDir));
-
-    gitInfo.revCount = std::stoull(runProgram("git", true, { "-C", cacheDir, "rev-list", "--count", gitInfo.rev }));
-
-    nlohmann::json json;
-    json["storePath"] = gitInfo.storePath;
-    json["uri"] = uri;
-    json["name"] = name;
-    json["rev"] = gitInfo.rev;
-    json["revCount"] = gitInfo.revCount;
-
-    writeFile(storeLink, json.dump());
-
-    return gitInfo;
-}
-
-=======
->>>>>>> 3d3c219d
 static void prim_fetchGit(EvalState & state, const Pos & pos, Value * * args, Value & v)
 {
     std::string url;
