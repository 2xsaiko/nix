#include "archive.hh"
#include "binary-cache-store.hh"
#include "compression.hh"
#include "derivations.hh"
#include "fs-accessor.hh"
#include "globals.hh"
#include "nar-info.hh"
#include "sync.hh"
#include "remote-fs-accessor.hh"
#include "nar-info-disk-cache.hh"
#include "nar-accessor.hh"
#include "json.hh"
#include "thread-pool.hh"

#include <chrono>
#include <future>
#include <regex>

#include <nlohmann/json.hpp>

namespace nix {

BinaryCacheStore::BinaryCacheStore(const Params & params)
    : Store(params)
{
    if (secretKeyFile != "")
        secretKey = std::unique_ptr<SecretKey>(new SecretKey(readFile(secretKeyFile)));

    StringSink sink;
    sink << narVersionMagic1;
    narMagic = *sink.s;
}

void BinaryCacheStore::init()
{
    std::string cacheInfoFile = "nix-cache-info";

    auto cacheInfo = getFile(cacheInfoFile);
    if (!cacheInfo) {
        upsertFile(cacheInfoFile, "StoreDir: " + storeDir + "\n", "text/x-nix-cache-info");
    } else {
        for (auto & line : tokenizeString<Strings>(*cacheInfo, "\n")) {
            size_t colon = line.find(':');
            if (colon == std::string::npos) continue;
            auto name = line.substr(0, colon);
            auto value = trim(line.substr(colon + 1, std::string::npos));
            if (name == "StoreDir") {
                if (value != storeDir)
                    throw Error(format("binary cache '%s' is for Nix stores with prefix '%s', not '%s'")
                        % getUri() % value % storeDir);
            } else if (name == "WantMassQuery") {
                wantMassQuery.setDefault(value == "1" ? "true" : "false");
            } else if (name == "Priority") {
                priority.setDefault(fmt("%d", std::stoi(value)));
            }
        }
    }
}

void BinaryCacheStore::getFile(const std::string & path,
    Callback<std::shared_ptr<std::string>> callback) noexcept
{
    try {
        callback(getFile(path));
    } catch (...) { callback.rethrow(); }
}

void BinaryCacheStore::getFile(const std::string & path, Sink & sink)
{
    std::promise<std::shared_ptr<std::string>> promise;
    getFile(path,
        {[&](std::future<std::shared_ptr<std::string>> result) {
            try {
                promise.set_value(result.get());
            } catch (...) {
                promise.set_exception(std::current_exception());
            }
        }});
    auto data = promise.get_future().get();
    sink((unsigned char *) data->data(), data->size());
}

std::shared_ptr<std::string> BinaryCacheStore::getFile(const std::string & path)
{
    StringSink sink;
    try {
        getFile(path, sink);
    } catch (NoSuchBinaryCacheFile &) {
        return nullptr;
    }
    return sink.s;
}

std::string BinaryCacheStore::narInfoFileFor(const StorePath & storePath)
{
    return storePathToHash(printStorePath(storePath)) + ".narinfo";
}

void BinaryCacheStore::writeNarInfo(ref<NarInfo> narInfo)
{
    auto narInfoFile = narInfoFileFor(narInfo->path);

    upsertFile(narInfoFile, narInfo->to_string(*this), "text/x-nix-narinfo");

    auto hashPart = storePathToHash(printStorePath(narInfo->path));

    {
        auto state_(state.lock());
        state_->pathInfoCache.upsert(hashPart, PathInfoCacheValue { .value = std::shared_ptr<NarInfo>(narInfo) });
    }

    if (diskCache)
        diskCache->upsertNarInfo(getUri(), hashPart, std::shared_ptr<NarInfo>(narInfo));
}

void BinaryCacheStore::addToStore(const ValidPathInfo & info, const ref<std::string> & nar,
    RepairFlag repair, CheckSigsFlag checkSigs, std::shared_ptr<FSAccessor> accessor)
{
    if (!repair && isValidPath(info.path)) return;

    /* Verify that all references are valid. This may do some .narinfo
       reads, but typically they'll already be cached. */
    for (auto & ref : info.references)
        try {
            if (ref != info.path)
                queryPathInfo(ref);
        } catch (InvalidPath &) {
            throw Error("cannot add '%s' to the binary cache because the reference '%s' is not valid",
                printStorePath(info.path), printStorePath(ref));
        }

    assert(nar->compare(0, narMagic.size(), narMagic) == 0);

    auto narInfo = make_ref<NarInfo>(info);

    narInfo->narSize = nar->size();
    narInfo->narHash = hashString(htSHA256, *nar);

    if (info.narHash && info.narHash != narInfo->narHash)
        throw Error("refusing to copy corrupted path '%1%' to binary cache", printStorePath(info.path));

    auto accessor_ = std::dynamic_pointer_cast<RemoteFSAccessor>(accessor);

    auto narAccessor = makeNarAccessor(nar);

    if (accessor_)
        accessor_->addToCache(printStorePath(info.path), *nar, narAccessor);

    /* Optionally write a JSON file containing a listing of the
       contents of the NAR. */
    if (writeNARListing) {
        std::ostringstream jsonOut;

        {
            JSONObject jsonRoot(jsonOut);
            jsonRoot.attr("version", 1);

            {
                auto res = jsonRoot.placeholder("root");
                listNar(res, narAccessor, "", true);
            }
        }

        upsertFile(storePathToHash(printStorePath(info.path)) + ".ls", jsonOut.str(), "application/json");
    }

    /* Compress the NAR. */
    narInfo->compression = compression;
    auto now1 = std::chrono::steady_clock::now();
    auto narCompressed = compress(compression, *nar, parallelCompression);
    auto now2 = std::chrono::steady_clock::now();
    narInfo->fileHash = hashString(htSHA256, *narCompressed);
    narInfo->fileSize = narCompressed->size();

    auto duration = std::chrono::duration_cast<std::chrono::milliseconds>(now2 - now1).count();
    printMsg(lvlTalkative, "copying path '%1%' (%2% bytes, compressed %3$.1f%% in %4% ms) to binary cache",
        printStorePath(narInfo->path), narInfo->narSize,
        ((1.0 - (double) narCompressed->size() / nar->size()) * 100.0),
        duration);

    narInfo->url = "nar/" + narInfo->fileHash.to_string(Base32, false) + ".nar"
        + (compression == "xz" ? ".xz" :
           compression == "bzip2" ? ".bz2" :
           compression == "br" ? ".br" :
           "");

    /* Optionally maintain an index of DWARF debug info files
       consisting of JSON files named 'debuginfo/<build-id>' that
       specify the NAR file and member containing the debug info. */
    if (writeDebugInfo) {

        std::string buildIdDir = "/lib/debug/.build-id";

        if (narAccessor->stat(buildIdDir).type == FSAccessor::tDirectory) {

            ThreadPool threadPool(25);

            auto doFile = [&](std::string member, std::string key, std::string target) {
                checkInterrupt();

                nlohmann::json json;
                json["archive"] = target;
                json["member"] = member;

                // FIXME: or should we overwrite? The previous link may point
                // to a GC'ed file, so overwriting might be useful...
                if (fileExists(key)) return;

                printMsg(lvlTalkative, "creating debuginfo link from '%s' to '%s'", key, target);

                upsertFile(key, json.dump(), "application/json");
            };

            std::regex regex1("^[0-9a-f]{2}$");
            std::regex regex2("^[0-9a-f]{38}\\.debug$");

            for (auto & s1 : narAccessor->readDirectory(buildIdDir)) {
                auto dir = buildIdDir + "/" + s1;

                if (narAccessor->stat(dir).type != FSAccessor::tDirectory
                    || !std::regex_match(s1, regex1))
                    continue;

                for (auto & s2 : narAccessor->readDirectory(dir)) {
                    auto debugPath = dir + "/" + s2;

                    if (narAccessor->stat(debugPath).type != FSAccessor::tRegular
                        || !std::regex_match(s2, regex2))
                        continue;

                    auto buildId = s1 + s2;

                    std::string key = "debuginfo/" + buildId;
                    std::string target = "../" + narInfo->url;

                    threadPool.enqueue(std::bind(doFile, std::string(debugPath, 1), key, target));
                }
            }

            threadPool.process();
        }
    }

    /* Atomically write the NAR file. */
    if (repair || !fileExists(narInfo->url)) {
        stats.narWrite++;
        upsertFile(narInfo->url, *narCompressed, "application/x-nix-nar");
    } else
        stats.narWriteAverted++;

    stats.narWriteBytes += nar->size();
    stats.narWriteCompressedBytes += narCompressed->size();
    stats.narWriteCompressionTimeMs += duration;

    /* Atomically write the NAR info file.*/
    if (secretKey) narInfo->sign(*this, *secretKey);

    writeNarInfo(narInfo);

    stats.narInfoWrite++;
}

bool BinaryCacheStore::isValidPathUncached(const StorePath & storePath)
{
    // FIXME: this only checks whether a .narinfo with a matching hash
    // part exists. So ‘f4kb...-foo’ matches ‘f4kb...-bar’, even
    // though they shouldn't. Not easily fixed.
    return fileExists(narInfoFileFor(storePath));
}

void BinaryCacheStore::narFromPath(const StorePath & storePath, Sink & sink)
{
    auto info = queryPathInfo(storePath).cast<const NarInfo>();

    uint64_t narSize = 0;

    LambdaSink wrapperSink([&](const unsigned char * data, size_t len) {
        sink(data, len);
        narSize += len;
    });

    auto decompressor = makeDecompressionSink(info->compression, wrapperSink);

    try {
        getFile(info->url, *decompressor);
    } catch (NoSuchBinaryCacheFile & e) {
        throw SubstituteGone(e.what());
    }

    decompressor->finish();

    stats.narRead++;
    //stats.narReadCompressedBytes += nar->size(); // FIXME
    stats.narReadBytes += narSize;
}

void BinaryCacheStore::queryPathInfoUncached(const StorePath & storePath,
    Callback<std::shared_ptr<const ValidPathInfo>> callback) noexcept
{
    auto uri = getUri();
    auto storePathS = printStorePath(storePath);
    auto act = std::make_shared<Activity>(*logger, lvlTalkative, actQueryPathInfo,
        fmt("querying info about '%s' on '%s'", storePathS, uri), Logger::Fields{storePathS, uri});
    PushActivity pact(act->id);

    auto narInfoFile = narInfoFileFor(storePath);

    auto callbackPtr = std::make_shared<decltype(callback)>(std::move(callback));

    getFile(narInfoFile,
        {[=](std::future<std::shared_ptr<std::string>> fut) {
            try {
                auto data = fut.get();

                if (!data) return (*callbackPtr)(nullptr);

                stats.narInfoRead++;

                (*callbackPtr)((std::shared_ptr<ValidPathInfo>)
                    std::make_shared<NarInfo>(*this, *data, narInfoFile));

                (void) act; // force Activity into this lambda to ensure it stays alive
            } catch (...) {
                callbackPtr->rethrow();
            }
        }});
}

StorePath BinaryCacheStore::addToStore(const string & name, const Path & srcPath,
<<<<<<< HEAD
    FileIngestionMethod recursive, HashType hashAlgo, PathFilter & filter, RepairFlag repair)
=======
    FileIngestionMethod method, HashType hashAlgo, PathFilter & filter, RepairFlag repair)
>>>>>>> ef71caba
{
    // FIXME: some cut&paste from LocalStore::addToStore().

    /* Read the whole path into memory. This is not a very scalable
       method for very large paths, but `copyPath' is mainly used for
       small files. */
    StringSink sink;
    Hash h;
<<<<<<< HEAD
    if (recursive == FileIngestionMethod::Recursive) {
=======
    if (method == FileIngestionMethod::Recursive) {
>>>>>>> ef71caba
        dumpPath(srcPath, sink, filter);
        h = hashString(hashAlgo, *sink.s);
    } else {
        auto s = readFile(srcPath);
        dumpString(s, sink);
        h = hashString(hashAlgo, s);
    }

    ValidPathInfo info(makeFixedOutputPath(method, h, name));

    addToStore(info, sink.s, repair, CheckSigs, nullptr);

    return std::move(info.path);
}

StorePath BinaryCacheStore::addTextToStore(const string & name, const string & s,
    const StorePathSet & references, RepairFlag repair)
{
    ValidPathInfo info(computeStorePathForText(name, s, references));
    info.references = cloneStorePathSet(references);

    if (repair || !isValidPath(info.path)) {
        StringSink sink;
        dumpString(s, sink);
        addToStore(info, sink.s, repair, CheckSigs, nullptr);
    }

    return std::move(info.path);
}

ref<FSAccessor> BinaryCacheStore::getFSAccessor()
{
    return make_ref<RemoteFSAccessor>(ref<Store>(shared_from_this()), localNarCache);
}

void BinaryCacheStore::addSignatures(const StorePath & storePath, const StringSet & sigs)
{
    /* Note: this is inherently racy since there is no locking on
       binary caches. In particular, with S3 this unreliable, even
       when addSignatures() is called sequentially on a path, because
       S3 might return an outdated cached version. */

    auto narInfo = make_ref<NarInfo>((NarInfo &) *queryPathInfo(storePath));

    narInfo->sigs.insert(sigs.begin(), sigs.end());

    auto narInfoFile = narInfoFileFor(narInfo->path);

    writeNarInfo(narInfo);
}

std::shared_ptr<std::string> BinaryCacheStore::getBuildLog(const StorePath & path)
{
    auto drvPath = path.clone();

    if (!path.isDerivation()) {
        try {
            auto info = queryPathInfo(path);
            // FIXME: add a "Log" field to .narinfo
            if (!info->deriver) return nullptr;
            drvPath = info->deriver->clone();
        } catch (InvalidPath &) {
            return nullptr;
        }
    }

    auto logPath = "log/" + std::string(baseNameOf(printStorePath(drvPath)));

    debug("fetching build log from binary cache '%s/%s'", getUri(), logPath);

    return getFile(logPath);
}

}<|MERGE_RESOLUTION|>--- conflicted
+++ resolved
@@ -327,11 +327,7 @@
 }
 
 StorePath BinaryCacheStore::addToStore(const string & name, const Path & srcPath,
-<<<<<<< HEAD
-    FileIngestionMethod recursive, HashType hashAlgo, PathFilter & filter, RepairFlag repair)
-=======
     FileIngestionMethod method, HashType hashAlgo, PathFilter & filter, RepairFlag repair)
->>>>>>> ef71caba
 {
     // FIXME: some cut&paste from LocalStore::addToStore().
 
@@ -340,11 +336,7 @@
        small files. */
     StringSink sink;
     Hash h;
-<<<<<<< HEAD
-    if (recursive == FileIngestionMethod::Recursive) {
-=======
     if (method == FileIngestionMethod::Recursive) {
->>>>>>> ef71caba
         dumpPath(srcPath, sink, filter);
         h = hashString(hashAlgo, *sink.s);
     } else {
