#include "references.hh"
#include "pathlocks.hh"
#include "globals.hh"
#include "local-store.hh"
#include "util.hh"
#include "archive.hh"
#include "affinity.hh"
#include "builtins.hh"
#include "builtins/buildenv.hh"
#include "filetransfer.hh"
#include "finally.hh"
#include "compression.hh"
#include "json.hh"
#include "nar-info.hh"
#include "parsed-derivations.hh"
#include "machines.hh"
#include "daemon.hh"
#include "worker-protocol.hh"

#include <algorithm>
#include <iostream>
#include <map>
#include <sstream>
#include <thread>
#include <future>
#include <chrono>
#include <regex>
#include <queue>
#include <climits>

#include <sys/time.h>
#include <sys/wait.h>
#include <sys/types.h>
#include <sys/stat.h>
#include <sys/utsname.h>
#include <sys/resource.h>
#include <sys/socket.h>
#include <sys/un.h>
#include <fcntl.h>
#include <netdb.h>
#include <unistd.h>
#include <errno.h>
#include <cstring>
#include <termios.h>
#include <poll.h>

#include <pwd.h>
#include <grp.h>

/* Includes required for chroot support. */
#if __linux__
#include <sys/socket.h>
#include <sys/ioctl.h>
#include <net/if.h>
#include <netinet/ip.h>
#include <sys/personality.h>
#include <sys/mman.h>
#include <sched.h>
#include <sys/param.h>
#include <sys/mount.h>
#include <sys/syscall.h>
#if HAVE_SECCOMP
#include <seccomp.h>
#endif
#define pivot_root(new_root, put_old) (syscall(SYS_pivot_root, new_root, put_old))
#endif

#if HAVE_STATVFS
#include <sys/statvfs.h>
#endif

#include <nlohmann/json.hpp>


namespace nix {

using std::map;


static string pathNullDevice = "/dev/null";


/* Forward definition. */
class Worker;
struct HookInstance;


/* A pointer to a goal. */
class Goal;
class DerivationGoal;
typedef std::shared_ptr<Goal> GoalPtr;
typedef std::weak_ptr<Goal> WeakGoalPtr;

struct CompareGoalPtrs {
    bool operator() (const GoalPtr & a, const GoalPtr & b) const;
};

/* Set of goals. */
typedef set<GoalPtr, CompareGoalPtrs> Goals;
typedef list<WeakGoalPtr> WeakGoals;

/* A map of paths to goals (and the other way around). */
typedef std::map<StorePath, WeakGoalPtr> WeakGoalMap;



class Goal : public std::enable_shared_from_this<Goal>
{
public:
    typedef enum {ecBusy, ecSuccess, ecFailed, ecNoSubstituters, ecIncompleteClosure} ExitCode;

protected:

    /* Backlink to the worker. */
    Worker & worker;

    /* Goals that this goal is waiting for. */
    Goals waitees;

    /* Goals waiting for this one to finish.  Must use weak pointers
       here to prevent cycles. */
    WeakGoals waiters;

    /* Number of goals we are/were waiting for that have failed. */
    unsigned int nrFailed;

    /* Number of substitution goals we are/were waiting for that
       failed because there are no substituters. */
    unsigned int nrNoSubstituters;

    /* Number of substitution goals we are/were waiting for that
       failed because othey had unsubstitutable references. */
    unsigned int nrIncompleteClosure;

    /* Name of this goal for debugging purposes. */
    string name;

    /* Whether the goal is finished. */
    ExitCode exitCode;

    Goal(Worker & worker) : worker(worker)
    {
        nrFailed = nrNoSubstituters = nrIncompleteClosure = 0;
        exitCode = ecBusy;
    }

    virtual ~Goal()
    {
        trace("goal destroyed");
    }

public:
    virtual void work() = 0;

    void addWaitee(GoalPtr waitee);

    virtual void waiteeDone(GoalPtr waitee, ExitCode result);

    virtual void handleChildOutput(int fd, const string & data)
    {
        abort();
    }

    virtual void handleEOF(int fd)
    {
        abort();
    }

    void trace(const FormatOrString & fs);

    string getName()
    {
        return name;
    }

    ExitCode getExitCode()
    {
        return exitCode;
    }

    /* Callback in case of a timeout.  It should wake up its waiters,
       get rid of any running child processes that are being monitored
       by the worker (important!), etc. */
    virtual void timedOut() = 0;

    virtual string key() = 0;

protected:

    virtual void amDone(ExitCode result);
};


bool CompareGoalPtrs::operator() (const GoalPtr & a, const GoalPtr & b) const {
    string s1 = a->key();
    string s2 = b->key();
    return s1 < s2;
}


typedef std::chrono::time_point<std::chrono::steady_clock> steady_time_point;


/* A mapping used to remember for each child process to what goal it
   belongs, and file descriptors for receiving log data and output
   path creation commands. */
struct Child
{
    WeakGoalPtr goal;
    Goal * goal2; // ugly hackery
    set<int> fds;
    bool respectTimeouts;
    bool inBuildSlot;
    steady_time_point lastOutput; /* time we last got output on stdout/stderr */
    steady_time_point timeStarted;
};


/* The worker class. */
class Worker
{
private:

    /* Note: the worker should only have strong pointers to the
       top-level goals. */

    /* The top-level goals of the worker. */
    Goals topGoals;

    /* Goals that are ready to do some work. */
    WeakGoals awake;

    /* Goals waiting for a build slot. */
    WeakGoals wantingToBuild;

    /* Child processes currently running. */
    std::list<Child> children;

    /* Number of build slots occupied.  This includes local builds and
       substitutions but not remote builds via the build hook. */
    unsigned int nrLocalBuilds;

    /* Maps used to prevent multiple instantiations of a goal for the
       same derivation / path. */
    WeakGoalMap derivationGoals;
    WeakGoalMap substitutionGoals;

    /* Goals waiting for busy paths to be unlocked. */
    WeakGoals waitingForAnyGoal;

    /* Goals sleeping for a few seconds (polling a lock). */
    WeakGoals waitingForAWhile;

    /* Last time the goals in `waitingForAWhile' where woken up. */
    steady_time_point lastWokenUp;

    /* Cache for pathContentsGood(). */
    std::map<StorePath, bool> pathContentsGoodCache;

public:

    const Activity act;
    const Activity actDerivations;
    const Activity actSubstitutions;

    /* Set if at least one derivation had a BuildError (i.e. permanent
       failure). */
    bool permanentFailure;

    /* Set if at least one derivation had a timeout. */
    bool timedOut;

    /* Set if at least one derivation fails with a hash mismatch. */
    bool hashMismatch;

    /* Set if at least one derivation is not deterministic in check mode. */
    bool checkMismatch;

    LocalStore & store;

    std::unique_ptr<HookInstance> hook;

    uint64_t expectedBuilds = 0;
    uint64_t doneBuilds = 0;
    uint64_t failedBuilds = 0;
    uint64_t runningBuilds = 0;

    uint64_t expectedSubstitutions = 0;
    uint64_t doneSubstitutions = 0;
    uint64_t failedSubstitutions = 0;
    uint64_t runningSubstitutions = 0;
    uint64_t expectedDownloadSize = 0;
    uint64_t doneDownloadSize = 0;
    uint64_t expectedNarSize = 0;
    uint64_t doneNarSize = 0;

    /* Whether to ask the build hook if it can build a derivation. If
       it answers with "decline-permanently", we don't try again. */
    bool tryBuildHook = true;

    Worker(LocalStore & store);
    ~Worker();

    /* Make a goal (with caching). */
    GoalPtr makeDerivationGoal(const StorePath & drvPath, const StringSet & wantedOutputs, BuildMode buildMode = bmNormal);
    std::shared_ptr<DerivationGoal> makeBasicDerivationGoal(StorePath && drvPath,
        const BasicDerivation & drv, BuildMode buildMode = bmNormal);
    GoalPtr makeSubstitutionGoal(const StorePath & storePath, RepairFlag repair = NoRepair);

    /* Remove a dead goal. */
    void removeGoal(GoalPtr goal);

    /* Wake up a goal (i.e., there is something for it to do). */
    void wakeUp(GoalPtr goal);

    /* Return the number of local build and substitution processes
       currently running (but not remote builds via the build
       hook). */
    unsigned int getNrLocalBuilds();

    /* Registers a running child process.  `inBuildSlot' means that
       the process counts towards the jobs limit. */
    void childStarted(GoalPtr goal, const set<int> & fds,
        bool inBuildSlot, bool respectTimeouts);

    /* Unregisters a running child process.  `wakeSleepers' should be
       false if there is no sense in waking up goals that are sleeping
       because they can't run yet (e.g., there is no free build slot,
       or the hook would still say `postpone'). */
    void childTerminated(Goal * goal, bool wakeSleepers = true);

    /* Put `goal' to sleep until a build slot becomes available (which
       might be right away). */
    void waitForBuildSlot(GoalPtr goal);

    /* Wait for any goal to finish.  Pretty indiscriminate way to
       wait for some resource that some other goal is holding. */
    void waitForAnyGoal(GoalPtr goal);

    /* Wait for a few seconds and then retry this goal.  Used when
       waiting for a lock held by another process.  This kind of
       polling is inefficient, but POSIX doesn't really provide a way
       to wait for multiple locks in the main select() loop. */
    void waitForAWhile(GoalPtr goal);

    /* Loop until the specified top-level goals have finished. */
    void run(const Goals & topGoals);

    /* Wait for input to become available. */
    void waitForInput();

    unsigned int exitStatus();

    /* Check whether the given valid path exists and has the right
       contents. */
    bool pathContentsGood(const StorePath & path);

    void markContentsGood(StorePath && path);

    void updateProgress()
    {
        actDerivations.progress(doneBuilds, expectedBuilds + doneBuilds, runningBuilds, failedBuilds);
        actSubstitutions.progress(doneSubstitutions, expectedSubstitutions + doneSubstitutions, runningSubstitutions, failedSubstitutions);
        act.setExpected(actFileTransfer, expectedDownloadSize + doneDownloadSize);
        act.setExpected(actCopyPath, expectedNarSize + doneNarSize);
    }
};


//////////////////////////////////////////////////////////////////////


void addToWeakGoals(WeakGoals & goals, GoalPtr p)
{
    // FIXME: necessary?
    // FIXME: O(n)
    for (auto & i : goals)
        if (i.lock() == p) return;
    goals.push_back(p);
}


void Goal::addWaitee(GoalPtr waitee)
{
    waitees.insert(waitee);
    addToWeakGoals(waitee->waiters, shared_from_this());
}


void Goal::waiteeDone(GoalPtr waitee, ExitCode result)
{
    assert(waitees.find(waitee) != waitees.end());
    waitees.erase(waitee);

    trace(format("waitee '%1%' done; %2% left") %
        waitee->name % waitees.size());

    if (result == ecFailed || result == ecNoSubstituters || result == ecIncompleteClosure) ++nrFailed;

    if (result == ecNoSubstituters) ++nrNoSubstituters;

    if (result == ecIncompleteClosure) ++nrIncompleteClosure;

    if (waitees.empty() || (result == ecFailed && !settings.keepGoing)) {

        /* If we failed and keepGoing is not set, we remove all
           remaining waitees. */
        for (auto & goal : waitees) {
            WeakGoals waiters2;
            for (auto & j : goal->waiters)
                if (j.lock() != shared_from_this()) waiters2.push_back(j);
            goal->waiters = waiters2;
        }
        waitees.clear();

        worker.wakeUp(shared_from_this());
    }
}


void Goal::amDone(ExitCode result)
{
    trace("done");
    assert(exitCode == ecBusy);
    assert(result == ecSuccess || result == ecFailed || result == ecNoSubstituters || result == ecIncompleteClosure);
    exitCode = result;
    for (auto & i : waiters) {
        GoalPtr goal = i.lock();
        if (goal) goal->waiteeDone(shared_from_this(), result);
    }
    waiters.clear();
    worker.removeGoal(shared_from_this());
}


void Goal::trace(const FormatOrString & fs)
{
    debug("%1%: %2%", name, fs.s);
}



//////////////////////////////////////////////////////////////////////


/* Common initialisation performed in child processes. */
static void commonChildInit(Pipe & logPipe)
{
    restoreSignals();

    /* Put the child in a separate session (and thus a separate
       process group) so that it has no controlling terminal (meaning
       that e.g. ssh cannot open /dev/tty) and it doesn't receive
       terminal signals. */
    if (setsid() == -1)
        throw SysError(format("creating a new session"));

    /* Dup the write side of the logger pipe into stderr. */
    if (dup2(logPipe.writeSide.get(), STDERR_FILENO) == -1)
        throw SysError("cannot pipe standard error into log file");

    /* Dup stderr to stdout. */
    if (dup2(STDERR_FILENO, STDOUT_FILENO) == -1)
        throw SysError("cannot dup stderr into stdout");

    /* Reroute stdin to /dev/null. */
    int fdDevNull = open(pathNullDevice.c_str(), O_RDWR);
    if (fdDevNull == -1)
        throw SysError(format("cannot open '%1%'") % pathNullDevice);
    if (dup2(fdDevNull, STDIN_FILENO) == -1)
        throw SysError("cannot dup null device into stdin");
    close(fdDevNull);
}

void handleDiffHook(
    uid_t uid, uid_t gid,
    const Path & tryA, const Path & tryB,
    const Path & drvPath, const Path & tmpDir)
{
    auto diffHook = settings.diffHook;
    if (diffHook != "" && settings.runDiffHook) {
        try {
            RunOptions diffHookOptions(diffHook,{tryA, tryB, drvPath, tmpDir});
            diffHookOptions.searchPath = true;
            diffHookOptions.uid = uid;
            diffHookOptions.gid = gid;
            diffHookOptions.chdir = "/";

            auto diffRes = runProgram(diffHookOptions);
            if (!statusOk(diffRes.first))
                throw ExecError(diffRes.first, fmt("diff-hook program '%1%' %2%", diffHook, statusToString(diffRes.first)));

            if (diffRes.second != "")
                printError(chomp(diffRes.second));
        } catch (Error & error) {
            printError("diff hook execution failed: %s", error.what());
        }
    }
}

//////////////////////////////////////////////////////////////////////


class UserLock
{
private:
    Path fnUserLock;
    AutoCloseFD fdUserLock;

    bool isEnabled = false;
    string user;
    uid_t uid = 0;
    gid_t gid = 0;
    std::vector<gid_t> supplementaryGIDs;

public:
    UserLock();

    void kill();

    string getUser() { return user; }
    uid_t getUID() { assert(uid); return uid; }
    uid_t getGID() { assert(gid); return gid; }
    std::vector<gid_t> getSupplementaryGIDs() { return supplementaryGIDs; }

    bool findFreeUser();

    bool enabled() { return isEnabled; }

};


UserLock::UserLock()
{
    assert(settings.buildUsersGroup != "");
    createDirs(settings.nixStateDir + "/userpool");
}

bool UserLock::findFreeUser() {
    if (enabled()) return true;

    /* Get the members of the build-users-group. */
    struct group * gr = getgrnam(settings.buildUsersGroup.get().c_str());
    if (!gr)
        throw Error(format("the group '%1%' specified in 'build-users-group' does not exist")
            % settings.buildUsersGroup);
    gid = gr->gr_gid;

    /* Copy the result of getgrnam. */
    Strings users;
    for (char * * p = gr->gr_mem; *p; ++p) {
        debug(format("found build user '%1%'") % *p);
        users.push_back(*p);
    }

    if (users.empty())
        throw Error(format("the build users group '%1%' has no members")
            % settings.buildUsersGroup);

    /* Find a user account that isn't currently in use for another
       build. */
    for (auto & i : users) {
        debug(format("trying user '%1%'") % i);

        struct passwd * pw = getpwnam(i.c_str());
        if (!pw)
            throw Error(format("the user '%1%' in the group '%2%' does not exist")
                % i % settings.buildUsersGroup);


        fnUserLock = (format("%1%/userpool/%2%") % settings.nixStateDir % pw->pw_uid).str();

        AutoCloseFD fd = open(fnUserLock.c_str(), O_RDWR | O_CREAT | O_CLOEXEC, 0600);
        if (!fd)
            throw SysError(format("opening user lock '%1%'") % fnUserLock);

        if (lockFile(fd.get(), ltWrite, false)) {
            fdUserLock = std::move(fd);
            user = i;
            uid = pw->pw_uid;

            /* Sanity check... */
            if (uid == getuid() || uid == geteuid())
                throw Error(format("the Nix user should not be a member of '%1%'")
                    % settings.buildUsersGroup);

#if __linux__
            /* Get the list of supplementary groups of this build user.  This
               is usually either empty or contains a group such as "kvm".  */
            supplementaryGIDs.resize(10);
            int ngroups = supplementaryGIDs.size();
            int err = getgrouplist(pw->pw_name, pw->pw_gid,
                supplementaryGIDs.data(), &ngroups);
            if (err == -1)
                throw Error(format("failed to get list of supplementary groups for '%1%'") % pw->pw_name);

            supplementaryGIDs.resize(ngroups);
#endif

            isEnabled = true;
            return true;
        }
    }
    return false;
}

void UserLock::kill()
{
    killUser(uid);
}


//////////////////////////////////////////////////////////////////////


struct HookInstance
{
    /* Pipes for talking to the build hook. */
    Pipe toHook;

    /* Pipe for the hook's standard output/error. */
    Pipe fromHook;

    /* Pipe for the builder's standard output/error. */
    Pipe builderOut;

    /* The process ID of the hook. */
    Pid pid;

    FdSink sink;

    std::map<ActivityId, Activity> activities;

    HookInstance();

    ~HookInstance();
};


HookInstance::HookInstance()
{
    debug("starting build hook '%s'", settings.buildHook);

    /* Create a pipe to get the output of the child. */
    fromHook.create();

    /* Create the communication pipes. */
    toHook.create();

    /* Create a pipe to get the output of the builder. */
    builderOut.create();

    /* Fork the hook. */
    pid = startProcess([&]() {

        commonChildInit(fromHook);

        if (chdir("/") == -1) throw SysError("changing into /");

        /* Dup the communication pipes. */
        if (dup2(toHook.readSide.get(), STDIN_FILENO) == -1)
            throw SysError("dupping to-hook read side");

        /* Use fd 4 for the builder's stdout/stderr. */
        if (dup2(builderOut.writeSide.get(), 4) == -1)
            throw SysError("dupping builder's stdout/stderr");

        /* Hack: pass the read side of that fd to allow build-remote
           to read SSH error messages. */
        if (dup2(builderOut.readSide.get(), 5) == -1)
            throw SysError("dupping builder's stdout/stderr");

        Strings args = {
            std::string(baseNameOf(settings.buildHook.get())),
            std::to_string(verbosity),
        };

        execv(settings.buildHook.get().c_str(), stringsToCharPtrs(args).data());

        throw SysError("executing '%s'", settings.buildHook);
    });

    pid.setSeparatePG(true);
    fromHook.writeSide = -1;
    toHook.readSide = -1;

    sink = FdSink(toHook.writeSide.get());
    std::map<std::string, Config::SettingInfo> settings;
    globalConfig.getSettings(settings);
    for (auto & setting : settings)
        sink << 1 << setting.first << setting.second.value;
    sink << 0;
}


HookInstance::~HookInstance()
{
    try {
        toHook.writeSide = -1;
        if (pid != -1) pid.kill();
    } catch (...) {
        ignoreException();
    }
}


//////////////////////////////////////////////////////////////////////


typedef enum {rpAccept, rpDecline, rpPostpone} HookReply;

class SubstitutionGoal;

class DerivationGoal : public Goal
{
private:
    /* Whether to use an on-disk .drv file. */
    bool useDerivation;

    /* The path of the derivation. */
    StorePath drvPath;

    /* The specific outputs that we need to build.  Empty means all of
       them. */
    StringSet wantedOutputs;

    /* Whether additional wanted outputs have been added. */
    bool needRestart = false;

    /* Whether to retry substituting the outputs after building the
       inputs. */
    bool retrySubstitution;

    /* The derivation stored at drvPath. */
    std::unique_ptr<BasicDerivation> drv;

    std::unique_ptr<ParsedDerivation> parsedDrv;

    /* The remainder is state held during the build. */

    /* Locks on the output paths. */
    PathLocks outputLocks;

    /* All input paths (that is, the union of FS closures of the
       immediate input paths). */
    StorePathSet inputPaths;

    /* Outputs that are already valid.  If we're repairing, these are
       the outputs that are valid *and* not corrupt. */
    StorePathSet validPaths;

    /* Outputs that are corrupt or not valid. */
    StorePathSet missingPaths;

    /* User selected for running the builder. */
    std::unique_ptr<UserLock> buildUser;

    /* The process ID of the builder. */
    Pid pid;

    /* The temporary directory. */
    Path tmpDir;

    /* The path of the temporary directory in the sandbox. */
    Path tmpDirInSandbox;

    /* File descriptor for the log file. */
    AutoCloseFD fdLogFile;
    std::shared_ptr<BufferedSink> logFileSink, logSink;

    /* Number of bytes received from the builder's stdout/stderr. */
    unsigned long logSize;

    /* The most recent log lines. */
    std::list<std::string> logTail;

    std::string currentLogLine;
    size_t currentLogLinePos = 0; // to handle carriage return

    std::string currentHookLine;

    /* Pipe for the builder's standard output/error. */
    Pipe builderOut;

    /* Pipe for synchronising updates to the builder namespaces. */
    Pipe userNamespaceSync;

    /* The mount namespace of the builder, used to add additional
       paths to the sandbox as a result of recursive Nix calls. */
    AutoCloseFD sandboxMountNamespace;

    /* The build hook. */
    std::unique_ptr<HookInstance> hook;

    /* Whether we're currently doing a chroot build. */
    bool useChroot = false;

    Path chrootRootDir;

    /* RAII object to delete the chroot directory. */
    std::shared_ptr<AutoDelete> autoDelChroot;

    /* Whether this is a fixed-output derivation. */
    bool fixedOutput;

    /* Whether to run the build in a private network namespace. */
    bool privateNetwork = false;

    typedef void (DerivationGoal::*GoalState)();
    GoalState state;

    /* Stuff we need to pass to initChild(). */
    struct ChrootPath {
        Path source;
        bool optional;
        ChrootPath(Path source = "", bool optional = false)
            : source(source), optional(optional)
        { }
    };
    typedef map<Path, ChrootPath> DirsInChroot; // maps target path to source path
    DirsInChroot dirsInChroot;

    typedef map<string, string> Environment;
    Environment env;

#if __APPLE__
    typedef string SandboxProfile;
    SandboxProfile additionalSandboxProfile;
#endif

    /* Hash rewriting. */
    StringMap inputRewrites, outputRewrites;
    typedef map<StorePath, StorePath> RedirectedOutputs;
    RedirectedOutputs redirectedOutputs;

    BuildMode buildMode;

    /* If we're repairing without a chroot, there may be outputs that
       are valid but corrupt.  So we redirect these outputs to
       temporary paths. */
    StorePathSet redirectedBadOutputs;

    BuildResult result;

    /* The current round, if we're building multiple times. */
    size_t curRound = 1;

    size_t nrRounds;

    /* Path registration info from the previous round, if we're
       building multiple times. Since this contains the hash, it
       allows us to compare whether two rounds produced the same
       result. */
    std::map<Path, ValidPathInfo> prevInfos;

    const uid_t sandboxUid = 1000;
    const gid_t sandboxGid = 100;

    const static Path homeDir;

    std::unique_ptr<MaintainCount<uint64_t>> mcExpectedBuilds, mcRunningBuilds;

    std::unique_ptr<Activity> act;

    std::map<ActivityId, Activity> builderActivities;

    /* The remote machine on which we're building. */
    std::string machineName;

    /* The recursive Nix daemon socket. */
    AutoCloseFD daemonSocket;

    /* The daemon main thread. */
    std::thread daemonThread;

    /* The daemon worker threads. */
    std::vector<std::thread> daemonWorkerThreads;

    /* Paths that were added via recursive Nix calls. */
    StorePathSet addedPaths;

    /* Recursive Nix calls are only allowed to build or realize paths
       in the original input closure or added via a recursive Nix call
       (so e.g. you can't do 'nix-store -r /nix/store/<bla>' where
       /nix/store/<bla> is some arbitrary path in a binary cache). */
    bool isAllowed(const StorePath & path)
    {
        return inputPaths.count(path) || addedPaths.count(path);
    }

    friend struct RestrictedStore;

public:
    DerivationGoal(StorePath && drvPath, const StringSet & wantedOutputs,
        Worker & worker, BuildMode buildMode = bmNormal);
    DerivationGoal(StorePath && drvPath, const BasicDerivation & drv,
        Worker & worker, BuildMode buildMode = bmNormal);
    ~DerivationGoal();

    /* Whether we need to perform hash rewriting if there are valid output paths. */
    bool needsHashRewrite();

    void timedOut() override;

    string key() override
    {
        /* Ensure that derivations get built in order of their name,
           i.e. a derivation named "aardvark" always comes before
           "baboon". And substitution goals always happen before
           derivation goals (due to "b$"). */
        return "b$" + std::string(drvPath.name()) + "$" + worker.store.printStorePath(drvPath);
    }

    void work() override;

    StorePath getDrvPath()
    {
        return drvPath.clone();
    }

    /* Add wanted outputs to an already existing derivation goal. */
    void addWantedOutputs(const StringSet & outputs);

    BuildResult getResult() { return result; }

private:
    /* The states. */
    void getDerivation();
    void loadDerivation();
    void haveDerivation();
    void outputsSubstituted();
    void closureRepaired();
    void inputsRealised();
    void tryToBuild();
    void tryLocalBuild();
    void buildDone();

    /* Is the build hook willing to perform the build? */
    HookReply tryBuildHook();

    /* Start building a derivation. */
    void startBuilder();

    /* Fill in the environment for the builder. */
    void initEnv();

    /* Setup tmp dir location. */
    void initTmpDir();

    /* Write a JSON file containing the derivation attributes. */
    void writeStructuredAttrs();

    void startDaemon();

    void stopDaemon();

    /* Add 'path' to the set of paths that may be referenced by the
       outputs, and make it appear in the sandbox. */
    void addDependency(const StorePath & path);

    /* Make a file owned by the builder. */
    void chownToBuilder(const Path & path);

    /* Run the builder's process. */
    void runChild();

    friend int childEntry(void *);

    /* Check that the derivation outputs all exist and register them
       as valid. */
    void registerOutputs();

    /* Check that an output meets the requirements specified by the
       'outputChecks' attribute (or the legacy
       '{allowed,disallowed}{References,Requisites}' attributes). */
    void checkOutputs(const std::map<std::string, ValidPathInfo> & outputs);

    /* Open a log file and a pipe to it. */
    Path openLogFile();

    /* Close the log file. */
    void closeLogFile();

    /* Delete the temporary directory, if we have one. */
    void deleteTmpDir(bool force);

    /* Callback used by the worker to write to the log. */
    void handleChildOutput(int fd, const string & data) override;
    void handleEOF(int fd) override;
    void flushLine();

    /* Return the set of (in)valid paths. */
    StorePathSet checkPathValidity(bool returnValid, bool checkHash);

    /* Forcibly kill the child process, if any. */
    void killChild();

    void addHashRewrite(const StorePath & path);

    void repairClosure();

    void amDone(ExitCode result) override
    {
        Goal::amDone(result);
    }

    void started();

    void done(BuildResult::Status status, const string & msg = "");

    StorePathSet exportReferences(const StorePathSet & storePaths);
};


const Path DerivationGoal::homeDir = "/homeless-shelter";


DerivationGoal::DerivationGoal(StorePath && drvPath, const StringSet & wantedOutputs,
    Worker & worker, BuildMode buildMode)
    : Goal(worker)
    , useDerivation(true)
    , drvPath(std::move(drvPath))
    , wantedOutputs(wantedOutputs)
    , buildMode(buildMode)
{
    state = &DerivationGoal::getDerivation;
    name = fmt("building of '%s'", worker.store.printStorePath(this->drvPath));
    trace("created");

    mcExpectedBuilds = std::make_unique<MaintainCount<uint64_t>>(worker.expectedBuilds);
    worker.updateProgress();
}


DerivationGoal::DerivationGoal(StorePath && drvPath, const BasicDerivation & drv,
    Worker & worker, BuildMode buildMode)
    : Goal(worker)
    , useDerivation(false)
    , drvPath(std::move(drvPath))
    , buildMode(buildMode)
{
    this->drv = std::make_unique<BasicDerivation>(BasicDerivation(drv));
    state = &DerivationGoal::haveDerivation;
    name = fmt("building of %s", worker.store.showPaths(drv.outputPaths()));
    trace("created");

    mcExpectedBuilds = std::make_unique<MaintainCount<uint64_t>>(worker.expectedBuilds);
    worker.updateProgress();

    /* Prevent the .chroot directory from being
       garbage-collected. (See isActiveTempFile() in gc.cc.) */
    worker.store.addTempRoot(this->drvPath);
}


DerivationGoal::~DerivationGoal()
{
    /* Careful: we should never ever throw an exception from a
       destructor. */
    try { killChild(); } catch (...) { ignoreException(); }
    try { stopDaemon(); } catch (...) { ignoreException(); }
    try { deleteTmpDir(false); } catch (...) { ignoreException(); }
    try { closeLogFile(); } catch (...) { ignoreException(); }
}


inline bool DerivationGoal::needsHashRewrite()
{
#if __linux__
    return !useChroot;
#else
    /* Darwin requires hash rewriting even when sandboxing is enabled. */
    return true;
#endif
}


void DerivationGoal::killChild()
{
    if (pid != -1) {
        worker.childTerminated(this);

        if (buildUser) {
            /* If we're using a build user, then there is a tricky
               race condition: if we kill the build user before the
               child has done its setuid() to the build user uid, then
               it won't be killed, and we'll potentially lock up in
               pid.wait().  So also send a conventional kill to the
               child. */
            ::kill(-pid, SIGKILL); /* ignore the result */
            buildUser->kill();
            pid.wait();
        } else
            pid.kill();

        assert(pid == -1);
    }

    hook.reset();
}


void DerivationGoal::timedOut()
{
    killChild();
    done(BuildResult::TimedOut);
}


void DerivationGoal::work()
{
    (this->*state)();
}


void DerivationGoal::addWantedOutputs(const StringSet & outputs)
{
    /* If we already want all outputs, there is nothing to do. */
    if (wantedOutputs.empty()) return;

    if (outputs.empty()) {
        wantedOutputs.clear();
        needRestart = true;
    } else
        for (auto & i : outputs)
            if (wantedOutputs.insert(i).second)
                needRestart = true;
}


void DerivationGoal::getDerivation()
{
    trace("init");

    /* The first thing to do is to make sure that the derivation
       exists.  If it doesn't, it may be created through a
       substitute. */
    if (buildMode == bmNormal && worker.store.isValidPath(drvPath)) {
        loadDerivation();
        return;
    }

    addWaitee(worker.makeSubstitutionGoal(drvPath));

    state = &DerivationGoal::loadDerivation;
}


void DerivationGoal::loadDerivation()
{
    trace("loading derivation");

    if (nrFailed != 0) {
        printError("cannot build missing derivation '%s'", worker.store.printStorePath(drvPath));
        done(BuildResult::MiscFailure);
        return;
    }

    /* `drvPath' should already be a root, but let's be on the safe
       side: if the user forgot to make it a root, we wouldn't want
       things being garbage collected while we're busy. */
    worker.store.addTempRoot(drvPath);

    assert(worker.store.isValidPath(drvPath));

    /* Get the derivation. */
    drv = std::unique_ptr<BasicDerivation>(new Derivation(worker.store.derivationFromPath(drvPath)));

    haveDerivation();
}


void DerivationGoal::haveDerivation()
{
    trace("have derivation");

    retrySubstitution = false;

    for (auto & i : drv->outputs)
        worker.store.addTempRoot(i.second.path);

    /* Check what outputs paths are not already valid. */
    auto invalidOutputs = checkPathValidity(false, buildMode == bmRepair);

    /* If they are all valid, then we're done. */
    if (invalidOutputs.size() == 0 && buildMode == bmNormal) {
        done(BuildResult::AlreadyValid);
        return;
    }

    parsedDrv = std::make_unique<ParsedDerivation>(drvPath.clone(), *drv);

    /* We are first going to try to create the invalid output paths
       through substitutes.  If that doesn't work, we'll build
       them. */
    if (settings.useSubstitutes && parsedDrv->substitutesAllowed())
        for (auto & i : invalidOutputs)
            addWaitee(worker.makeSubstitutionGoal(i, buildMode == bmRepair ? Repair : NoRepair));

    if (waitees.empty()) /* to prevent hang (no wake-up event) */
        outputsSubstituted();
    else
        state = &DerivationGoal::outputsSubstituted;
}


void DerivationGoal::outputsSubstituted()
{
    trace("all outputs substituted (maybe)");

    if (nrFailed > 0 && nrFailed > nrNoSubstituters + nrIncompleteClosure && !settings.tryFallback) {
        done(BuildResult::TransientFailure,
            fmt("some substitutes for the outputs of derivation '%s' failed (usually happens due to networking issues); try '--fallback' to build derivation from source ",
                worker.store.printStorePath(drvPath)));
        return;
    }

    /*  If the substitutes form an incomplete closure, then we should
        build the dependencies of this derivation, but after that, we
        can still use the substitutes for this derivation itself. */
    if (nrIncompleteClosure > 0) retrySubstitution = true;

    nrFailed = nrNoSubstituters = nrIncompleteClosure = 0;

    if (needRestart) {
        needRestart = false;
        haveDerivation();
        return;
    }

    auto nrInvalid = checkPathValidity(false, buildMode == bmRepair).size();
    if (buildMode == bmNormal && nrInvalid == 0) {
        done(BuildResult::Substituted);
        return;
    }
    if (buildMode == bmRepair && nrInvalid == 0) {
        repairClosure();
        return;
    }
    if (buildMode == bmCheck && nrInvalid > 0)
        throw Error("some outputs of '%s' are not valid, so checking is not possible",
            worker.store.printStorePath(drvPath));

    /* Otherwise, at least one of the output paths could not be
       produced using a substitute.  So we have to build instead. */

    /* Make sure checkPathValidity() from now on checks all
       outputs. */
    wantedOutputs.clear();

    /* The inputs must be built before we can build this goal. */
    if (useDerivation)
        for (auto & i : dynamic_cast<Derivation *>(drv.get())->inputDrvs)
            addWaitee(worker.makeDerivationGoal(i.first, i.second, buildMode == bmRepair ? bmRepair : bmNormal));

    for (auto & i : drv->inputSrcs) {
        if (worker.store.isValidPath(i)) continue;
        if (!settings.useSubstitutes)
            throw Error("dependency '%s' of '%s' does not exist, and substitution is disabled",
                worker.store.printStorePath(i), worker.store.printStorePath(drvPath));
        addWaitee(worker.makeSubstitutionGoal(i));
    }

    if (waitees.empty()) /* to prevent hang (no wake-up event) */
        inputsRealised();
    else
        state = &DerivationGoal::inputsRealised;
}


void DerivationGoal::repairClosure()
{
    /* If we're repairing, we now know that our own outputs are valid.
       Now check whether the other paths in the outputs closure are
       good.  If not, then start derivation goals for the derivations
       that produced those outputs. */

    /* Get the output closure. */
    StorePathSet outputClosure;
    for (auto & i : drv->outputs) {
        if (!wantOutput(i.first, wantedOutputs)) continue;
        worker.store.computeFSClosure(i.second.path, outputClosure);
    }

    /* Filter out our own outputs (which we have already checked). */
    for (auto & i : drv->outputs)
        outputClosure.erase(i.second.path);

    /* Get all dependencies of this derivation so that we know which
       derivation is responsible for which path in the output
       closure. */
    StorePathSet inputClosure;
    if (useDerivation) worker.store.computeFSClosure(drvPath, inputClosure);
    std::map<StorePath, StorePath> outputsToDrv;
    for (auto & i : inputClosure)
        if (i.isDerivation()) {
            Derivation drv = worker.store.derivationFromPath(i);
            for (auto & j : drv.outputs)
                outputsToDrv.insert_or_assign(j.second.path.clone(), i.clone());
        }

    /* Check each path (slow!). */
    for (auto & i : outputClosure) {
        if (worker.pathContentsGood(i)) continue;
        printError("found corrupted or missing path '%s' in the output closure of '%s'",
            worker.store.printStorePath(i), worker.store.printStorePath(drvPath));
        auto drvPath2 = outputsToDrv.find(i);
        if (drvPath2 == outputsToDrv.end())
            addWaitee(worker.makeSubstitutionGoal(i, Repair));
        else
            addWaitee(worker.makeDerivationGoal(drvPath2->second, StringSet(), bmRepair));
    }

    if (waitees.empty()) {
        done(BuildResult::AlreadyValid);
        return;
    }

    state = &DerivationGoal::closureRepaired;
}


void DerivationGoal::closureRepaired()
{
    trace("closure repaired");
    if (nrFailed > 0)
        throw Error("some paths in the output closure of derivation '%s' could not be repaired",
            worker.store.printStorePath(drvPath));
    done(BuildResult::AlreadyValid);
}


void DerivationGoal::inputsRealised()
{
    trace("all inputs realised");

    if (nrFailed != 0) {
        if (!useDerivation)
            throw Error("some dependencies of '%s' are missing", worker.store.printStorePath(drvPath));
        printError("cannot build derivation '%s': %s dependencies couldn't be built",
            worker.store.printStorePath(drvPath), nrFailed);
        done(BuildResult::DependencyFailed);
        return;
    }

    if (retrySubstitution) {
        haveDerivation();
        return;
    }

    /* Gather information necessary for computing the closure and/or
       running the build hook. */

    /* Determine the full set of input paths. */

    /* First, the input derivations. */
    if (useDerivation)
        for (auto & i : dynamic_cast<Derivation *>(drv.get())->inputDrvs) {
            /* Add the relevant output closures of the input derivation
               `i' as input paths.  Only add the closures of output paths
               that are specified as inputs. */
            assert(worker.store.isValidPath(i.first));
            Derivation inDrv = worker.store.derivationFromPath(i.first);
            for (auto & j : i.second) {
                auto k = inDrv.outputs.find(j);
                if (k != inDrv.outputs.end())
                    worker.store.computeFSClosure(k->second.path, inputPaths);
                else
                    throw Error(
                        "derivation '%s' requires non-existent output '%s' from input derivation '%s'",
                        worker.store.printStorePath(drvPath), j, worker.store.printStorePath(i.first));
            }
        }

    /* Second, the input sources. */
    worker.store.computeFSClosure(drv->inputSrcs, inputPaths);

    debug("added input paths %s", worker.store.showPaths(inputPaths));

    /* Is this a fixed-output derivation? */
    fixedOutput = drv->isFixedOutput();

    /* Don't repeat fixed-output derivations since they're already
       verified by their output hash.*/
    nrRounds = fixedOutput ? 1 : settings.buildRepeat + 1;

    /* Okay, try to build.  Note that here we don't wait for a build
       slot to become available, since we don't need one if there is a
       build hook. */
    state = &DerivationGoal::tryToBuild;
    worker.wakeUp(shared_from_this());

    result = BuildResult();
}

void DerivationGoal::started() {
    auto msg = fmt(
        buildMode == bmRepair ? "repairing outputs of '%s'" :
        buildMode == bmCheck ? "checking outputs of '%s'" :
        nrRounds > 1 ? "building '%s' (round %d/%d)" :
        "building '%s'", worker.store.printStorePath(drvPath), curRound, nrRounds);
    fmt("building '%s'", worker.store.printStorePath(drvPath));
    if (hook) msg += fmt(" on '%s'", machineName);
    act = std::make_unique<Activity>(*logger, lvlInfo, actBuild, msg,
        Logger::Fields{worker.store.printStorePath(drvPath), hook ? machineName : "", curRound, nrRounds});
    mcRunningBuilds = std::make_unique<MaintainCount<uint64_t>>(worker.runningBuilds);
    worker.updateProgress();
}

void DerivationGoal::tryToBuild()
{
    trace("trying to build");

    /* Obtain locks on all output paths.  The locks are automatically
       released when we exit this function or Nix crashes.  If we
       can't acquire the lock, then continue; hopefully some other
       goal can start a build, and if not, the main loop will sleep a
       few seconds and then retry this goal. */
    PathSet lockFiles;
    for (auto & outPath : drv->outputPaths())
        lockFiles.insert(worker.store.Store::toRealPath(outPath));

    if (!outputLocks.lockPaths(lockFiles, "", false)) {
        worker.waitForAWhile(shared_from_this());
        return;
    }

    /* Now check again whether the outputs are valid.  This is because
       another process may have started building in parallel.  After
       it has finished and released the locks, we can (and should)
       reuse its results.  (Strictly speaking the first check can be
       omitted, but that would be less efficient.)  Note that since we
       now hold the locks on the output paths, no other process can
       build this derivation, so no further checks are necessary. */
    validPaths = checkPathValidity(true, buildMode == bmRepair);
    if (buildMode != bmCheck && validPaths.size() == drv->outputs.size()) {
        debug("skipping build of derivation '%s', someone beat us to it", worker.store.printStorePath(drvPath));
        outputLocks.setDeletion(true);
        done(BuildResult::AlreadyValid);
        return;
    }

    missingPaths = cloneStorePathSet(drv->outputPaths());
    if (buildMode != bmCheck)
        for (auto & i : validPaths) missingPaths.erase(i);

    /* If any of the outputs already exist but are not valid, delete
       them. */
    for (auto & i : drv->outputs) {
        if (worker.store.isValidPath(i.second.path)) continue;
        debug("removing invalid path '%s'", worker.store.printStorePath(i.second.path));
        deletePath(worker.store.Store::toRealPath(i.second.path));
    }

    /* Don't do a remote build if the derivation has the attribute
       `preferLocalBuild' set.  Also, check and repair modes are only
       supported for local builds. */
    bool buildLocally = buildMode != bmNormal || parsedDrv->willBuildLocally();

    /* Is the build hook willing to accept this job? */
    if (!buildLocally) {
        switch (tryBuildHook()) {
            case rpAccept:
                /* Yes, it has started doing so.  Wait until we get
                   EOF from the hook. */
                result.startTime = time(0); // inexact
                state = &DerivationGoal::buildDone;
                started();
                return;
            case rpPostpone:
                /* Not now; wait until at least one child finishes or
                   the wake-up timeout expires. */
                worker.waitForAWhile(shared_from_this());
                outputLocks.unlock();
                return;
            case rpDecline:
                /* We should do it ourselves. */
                break;
        }
    }

    /* Make sure that we are allowed to start a build.  If this
       derivation prefers to be done locally, do it even if
       maxBuildJobs is 0. */
    unsigned int curBuilds = worker.getNrLocalBuilds();
    if (curBuilds >= settings.maxBuildJobs && !(buildLocally && curBuilds == 0)) {
        worker.waitForBuildSlot(shared_from_this());
        outputLocks.unlock();
        return;
    }

    state = &DerivationGoal::tryLocalBuild;
    worker.wakeUp(shared_from_this());
}

void DerivationGoal::tryLocalBuild() {

    /* If `build-users-group' is not empty, then we have to build as
       one of the members of that group. */
    if (settings.buildUsersGroup != "" && getuid() == 0) {
#if defined(__linux__) || defined(__APPLE__)
        if (!buildUser) buildUser = std::make_unique<UserLock>();

        if (buildUser->findFreeUser()) {
            /* Make sure that no other processes are executing under this
               uid. */
            buildUser->kill();
        } else {
            debug("waiting for build users");
            worker.waitForAWhile(shared_from_this());
            return;
        }
#else
        /* Don't know how to block the creation of setuid/setgid
           binaries on this platform. */
        throw Error("build users are not supported on this platform for security reasons");
#endif
    }

    try {

        /* Okay, we have to build. */
        startBuilder();

    } catch (BuildError & e) {
        printError(e.msg());
        outputLocks.unlock();
        buildUser.reset();
        worker.permanentFailure = true;
        done(BuildResult::InputRejected, e.msg());
        return;
    }

    /* This state will be reached when we get EOF on the child's
       log pipe. */
    state = &DerivationGoal::buildDone;

    started();
}


void replaceValidPath(const Path & storePath, const Path tmpPath)
{
    /* We can't atomically replace storePath (the original) with
       tmpPath (the replacement), so we have to move it out of the
       way first.  We'd better not be interrupted here, because if
       we're repairing (say) Glibc, we end up with a broken system. */
    Path oldPath = (format("%1%.old-%2%-%3%") % storePath % getpid() % random()).str();
    if (pathExists(storePath))
        rename(storePath.c_str(), oldPath.c_str());
    if (rename(tmpPath.c_str(), storePath.c_str()) == -1) {
        rename(oldPath.c_str(), storePath.c_str()); // attempt to recover
        throw SysError("moving '%s' to '%s'", tmpPath, storePath);
    }
    deletePath(oldPath);
}


MakeError(NotDeterministic, BuildError);


void DerivationGoal::buildDone()
{
    trace("build done");

    /* Release the build user at the end of this function. We don't do
       it right away because we don't want another build grabbing this
       uid and then messing around with our output. */
    Finally releaseBuildUser([&]() { buildUser.reset(); });

    sandboxMountNamespace = -1;

    /* Since we got an EOF on the logger pipe, the builder is presumed
       to have terminated.  In fact, the builder could also have
       simply have closed its end of the pipe, so just to be sure,
       kill it. */
    int status = hook ? hook->pid.kill() : pid.kill();

    debug("builder process for '%s' finished", worker.store.printStorePath(drvPath));

    result.timesBuilt++;
    result.stopTime = time(0);

    /* So the child is gone now. */
    worker.childTerminated(this);

    /* Close the read side of the logger pipe. */
    if (hook) {
        hook->builderOut.readSide = -1;
        hook->fromHook.readSide = -1;
    } else
        builderOut.readSide = -1;

    /* Close the log file. */
    closeLogFile();

    /* When running under a build user, make sure that all processes
       running under that uid are gone.  This is to prevent a
       malicious user from leaving behind a process that keeps files
       open and modifies them after they have been chown'ed to
       root. */
    if (buildUser) buildUser->kill();

    /* Terminate the recursive Nix daemon. */
    stopDaemon();

    bool diskFull = false;

    try {

        /* Check the exit status. */
        if (!statusOk(status)) {

            /* Heuristically check whether the build failure may have
               been caused by a disk full condition.  We have no way
               of knowing whether the build actually got an ENOSPC.
               So instead, check if the disk is (nearly) full now.  If
               so, we don't mark this build as a permanent failure. */
#if HAVE_STATVFS
            unsigned long long required = 8ULL * 1024 * 1024; // FIXME: make configurable
            struct statvfs st;
            if (statvfs(worker.store.realStoreDir.c_str(), &st) == 0 &&
                (unsigned long long) st.f_bavail * st.f_bsize < required)
                diskFull = true;
            if (statvfs(tmpDir.c_str(), &st) == 0 &&
                (unsigned long long) st.f_bavail * st.f_bsize < required)
                diskFull = true;
#endif

            deleteTmpDir(false);

            /* Move paths out of the chroot for easier debugging of
               build failures. */
            if (useChroot && buildMode == bmNormal)
                for (auto & i : missingPaths) {
                    auto p = worker.store.printStorePath(i);
                    if (pathExists(chrootRootDir + p))
                        rename((chrootRootDir + p).c_str(), p.c_str());
                }

            auto msg = fmt("builder for '%s' %s",
                worker.store.printStorePath(drvPath),
                statusToString(status));

            if (!settings.verboseBuild && !logTail.empty()) {
                msg += (format("; last %d log lines:") % logTail.size()).str();
                for (auto & line : logTail)
                    msg += "\n  " + line;
            }

            if (diskFull)
                msg += "\nnote: build failure may have been caused by lack of free disk space";

            throw BuildError(msg);
        }

        /* Compute the FS closure of the outputs and register them as
           being valid. */
        registerOutputs();

        if (settings.postBuildHook != "") {
            Activity act(*logger, lvlInfo, actPostBuildHook,
                fmt("running post-build-hook '%s'", settings.postBuildHook),
                Logger::Fields{worker.store.printStorePath(drvPath)});
            PushActivity pact(act.id);
            auto outputPaths = drv->outputPaths();
            std::map<std::string, std::string> hookEnvironment = getEnv();

            hookEnvironment.emplace("DRV_PATH", worker.store.printStorePath(drvPath));
            hookEnvironment.emplace("OUT_PATHS", chomp(concatStringsSep(" ", worker.store.printStorePathSet(outputPaths))));

            RunOptions opts(settings.postBuildHook, {});
            opts.environment = hookEnvironment;

            struct LogSink : Sink {
                Activity & act;
                std::string currentLine;

                LogSink(Activity & act) : act(act) { }

                void operator() (const unsigned char * data, size_t len) override {
                    for (size_t i = 0; i < len; i++) {
                        auto c = data[i];

                        if (c == '\n') {
                            flushLine();
                        } else {
                            currentLine += c;
                        }
                    }
                }

                void flushLine() {
                    if (settings.verboseBuild) {
                        printError("post-build-hook: " + currentLine);
                    } else {
                        act.result(resPostBuildLogLine, currentLine);
                    }
                    currentLine.clear();
                }

                ~LogSink() {
                    if (currentLine != "") {
                        currentLine += '\n';
                        flushLine();
                    }
                }
            };
            LogSink sink(act);

            opts.standardOut = &sink;
            opts.mergeStderrToStdout = true;
            runProgram2(opts);
        }

        if (buildMode == bmCheck) {
            deleteTmpDir(true);
            done(BuildResult::Built);
            return;
        }

        /* Delete unused redirected outputs (when doing hash rewriting). */
        for (auto & i : redirectedOutputs)
            deletePath(worker.store.Store::toRealPath(i.second));

        /* Delete the chroot (if we were using one). */
        autoDelChroot.reset(); /* this runs the destructor */

        deleteTmpDir(true);

        /* Repeat the build if necessary. */
        if (curRound++ < nrRounds) {
            outputLocks.unlock();
            state = &DerivationGoal::tryToBuild;
            worker.wakeUp(shared_from_this());
            return;
        }

        /* It is now safe to delete the lock files, since all future
           lockers will see that the output paths are valid; they will
           not create new lock files with the same names as the old
           (unlinked) lock files. */
        outputLocks.setDeletion(true);
        outputLocks.unlock();

    } catch (BuildError & e) {
        printError(e.msg());

        outputLocks.unlock();

        BuildResult::Status st = BuildResult::MiscFailure;

        if (hook && WIFEXITED(status) && WEXITSTATUS(status) == 101)
            st = BuildResult::TimedOut;

        else if (hook && (!WIFEXITED(status) || WEXITSTATUS(status) != 100)) {
        }

        else {
            st =
                dynamic_cast<NotDeterministic*>(&e) ? BuildResult::NotDeterministic :
                statusOk(status) ? BuildResult::OutputRejected :
                fixedOutput || diskFull ? BuildResult::TransientFailure :
                BuildResult::PermanentFailure;
        }

        done(st, e.msg());
        return;
    }

    done(BuildResult::Built);
}


HookReply DerivationGoal::tryBuildHook()
{
    if (!worker.tryBuildHook || !useDerivation) return rpDecline;

    if (!worker.hook)
        worker.hook = std::make_unique<HookInstance>();

    try {

        /* Send the request to the hook. */
        worker.hook->sink
            << "try"
            << (worker.getNrLocalBuilds() < settings.maxBuildJobs ? 1 : 0)
            << drv->platform
            << worker.store.printStorePath(drvPath)
            << parsedDrv->getRequiredSystemFeatures();
        worker.hook->sink.flush();

        /* Read the first line of input, which should be a word indicating
           whether the hook wishes to perform the build. */
        string reply;
        while (true) {
            string s = readLine(worker.hook->fromHook.readSide.get());
            if (handleJSONLogMessage(s, worker.act, worker.hook->activities, true))
                ;
            else if (string(s, 0, 2) == "# ") {
                reply = string(s, 2);
                break;
            }
            else {
                s += "\n";
                writeToStderr(s);
            }
        }

        debug(format("hook reply is '%1%'") % reply);

        if (reply == "decline")
            return rpDecline;
        else if (reply == "decline-permanently") {
            worker.tryBuildHook = false;
            worker.hook = 0;
            return rpDecline;
        }
        else if (reply == "postpone")
            return rpPostpone;
        else if (reply != "accept")
            throw Error("bad hook reply '%s'", reply);

    } catch (SysError & e) {
        if (e.errNo == EPIPE) {
            printError("build hook died unexpectedly: %s",
                chomp(drainFD(worker.hook->fromHook.readSide.get())));
            worker.hook = 0;
            return rpDecline;
        } else
            throw;
    }

    hook = std::move(worker.hook);

    machineName = readLine(hook->fromHook.readSide.get());

    /* Tell the hook all the inputs that have to be copied to the
       remote system. */
    writeStorePaths(worker.store, hook->sink, inputPaths);

    /* Tell the hooks the missing outputs that have to be copied back
       from the remote system. */
    writeStorePaths(worker.store, hook->sink, missingPaths);

    hook->sink = FdSink();
    hook->toHook.writeSide = -1;

    /* Create the log file and pipe. */
    Path logFile = openLogFile();

    set<int> fds;
    fds.insert(hook->fromHook.readSide.get());
    fds.insert(hook->builderOut.readSide.get());
    worker.childStarted(shared_from_this(), fds, false, false);

    return rpAccept;
}


static void chmod_(const Path & path, mode_t mode)
{
    if (chmod(path.c_str(), mode) == -1)
        throw SysError("setting permissions on '%s'", path);
}


int childEntry(void * arg)
{
    ((DerivationGoal *) arg)->runChild();
    return 1;
}


StorePathSet DerivationGoal::exportReferences(const StorePathSet & storePaths)
{
    StorePathSet paths;

    for (auto & storePath : storePaths) {
        if (!inputPaths.count(storePath))
            throw BuildError("cannot export references of path '%s' because it is not in the input closure of the derivation", worker.store.printStorePath(storePath));

        worker.store.computeFSClosure(singleton(storePath), paths);
    }

    /* If there are derivations in the graph, then include their
       outputs as well.  This is useful if you want to do things
       like passing all build-time dependencies of some path to a
       derivation that builds a NixOS DVD image. */
    auto paths2 = cloneStorePathSet(paths);

    for (auto & j : paths2) {
        if (j.isDerivation()) {
            Derivation drv = worker.store.derivationFromPath(j);
            for (auto & k : drv.outputs)
                worker.store.computeFSClosure(k.second.path, paths);
        }
    }

    return paths;
}

static std::once_flag dns_resolve_flag;

static void preloadNSS() {
    /* builtin:fetchurl can trigger a DNS lookup, which with glibc can trigger a dynamic library load of
       one of the glibc NSS libraries in a sandboxed child, which will fail unless the library's already
       been loaded in the parent. So we force a lookup of an invalid domain to force the NSS machinery to
       load its lookup libraries in the parent before any child gets a chance to. */
    std::call_once(dns_resolve_flag, []() {
        struct addrinfo *res = NULL;

        if (getaddrinfo("this.pre-initializes.the.dns.resolvers.invalid.", "http", NULL, &res) != 0) {
            if (res) freeaddrinfo(res);
        }
    });
}


void linkOrCopy(const Path & from, const Path & to)
{
    if (link(from.c_str(), to.c_str()) == -1) {
        /* Hard-linking fails if we exceed the maximum link count on a
           file (e.g. 32000 of ext3), which is quite possible after a
           'nix-store --optimise'. FIXME: actually, why don't we just
           bind-mount in this case? */
        if (errno != EMLINK)
            throw SysError("linking '%s' to '%s'", to, from);
        copyPath(from, to);
    }
}


void DerivationGoal::startBuilder()
{
    /* Right platform? */
    if (!parsedDrv->canBuildLocally())
        throw Error("a '%s' with features {%s} is required to build '%s', but I am a '%s' with features {%s}",
            drv->platform,
            concatStringsSep(", ", parsedDrv->getRequiredSystemFeatures()),
            worker.store.printStorePath(drvPath),
            settings.thisSystem,
            concatStringsSep<StringSet>(", ", settings.systemFeatures));

    if (drv->isBuiltin())
        preloadNSS();

#if __APPLE__
    additionalSandboxProfile = parsedDrv->getStringAttr("__sandboxProfile").value_or("");
#endif

    /* Are we doing a chroot build? */
    {
        auto noChroot = parsedDrv->getBoolAttr("__noChroot");
        if (settings.sandboxMode == smEnabled) {
            if (noChroot)
                throw Error("derivation '%s' has '__noChroot' set, "
                    "but that's not allowed when 'sandbox' is 'true'", worker.store.printStorePath(drvPath));
#if __APPLE__
            if (additionalSandboxProfile != "")
                throw Error("derivation '%s' specifies a sandbox profile, "
                    "but this is only allowed when 'sandbox' is 'relaxed'", worker.store.printStorePath(drvPath));
#endif
            useChroot = true;
        }
        else if (settings.sandboxMode == smDisabled)
            useChroot = false;
        else if (settings.sandboxMode == smRelaxed)
            useChroot = !fixedOutput && !noChroot;
    }

    if (worker.store.storeDir != worker.store.realStoreDir) {
        #if __linux__
            useChroot = true;
        #else
            throw Error("building using a diverted store is not supported on this platform");
        #endif
    }

    /* Create a temporary directory where the build will take
       place. */
    tmpDir = createTempDir("", "nix-build-" + std::string(drvPath.name()), false, false, 0700);

    chownToBuilder(tmpDir);

    /* Substitute output placeholders with the actual output paths. */
    for (auto & output : drv->outputs)
        inputRewrites[hashPlaceholder(output.first)] = worker.store.printStorePath(output.second.path);

    /* Construct the environment passed to the builder. */
    initEnv();

    writeStructuredAttrs();

    /* Handle exportReferencesGraph(), if set. */
    if (!parsedDrv->getStructuredAttrs()) {
        /* The `exportReferencesGraph' feature allows the references graph
           to be passed to a builder.  This attribute should be a list of
           pairs [name1 path1 name2 path2 ...].  The references graph of
           each `pathN' will be stored in a text file `nameN' in the
           temporary build directory.  The text files have the format used
           by `nix-store --register-validity'.  However, the deriver
           fields are left empty. */
        string s = get(drv->env, "exportReferencesGraph").value_or("");
        Strings ss = tokenizeString<Strings>(s);
        if (ss.size() % 2 != 0)
            throw BuildError(format("odd number of tokens in 'exportReferencesGraph': '%1%'") % s);
        for (Strings::iterator i = ss.begin(); i != ss.end(); ) {
            string fileName = *i++;
            static std::regex regex("[A-Za-z_][A-Za-z0-9_.-]*");
            if (!std::regex_match(fileName, regex))
                throw Error("invalid file name '%s' in 'exportReferencesGraph'", fileName);

            auto storePath = worker.store.parseStorePath(*i++);

            /* Write closure info to <fileName>. */
            writeFile(tmpDir + "/" + fileName,
                worker.store.makeValidityRegistration(
                    exportReferences(singleton(storePath)), false, false));
        }
    }

    if (useChroot) {

        /* Allow a user-configurable set of directories from the
           host file system. */
        PathSet dirs = settings.sandboxPaths;
        PathSet dirs2 = settings.extraSandboxPaths;
        dirs.insert(dirs2.begin(), dirs2.end());

        dirsInChroot.clear();

        for (auto i : dirs) {
            if (i.empty()) continue;
            bool optional = false;
            if (i[i.size() - 1] == '?') {
                optional = true;
                i.pop_back();
            }
            size_t p = i.find('=');
            if (p == string::npos)
                dirsInChroot[i] = {i, optional};
            else
                dirsInChroot[string(i, 0, p)] = {string(i, p + 1), optional};
        }
        dirsInChroot[tmpDirInSandbox] = tmpDir;

        /* Add the closure of store paths to the chroot. */
        StorePathSet closure;
        for (auto & i : dirsInChroot)
            try {
                if (worker.store.isInStore(i.second.source))
                    worker.store.computeFSClosure(worker.store.parseStorePath(worker.store.toStorePath(i.second.source)), closure);
            } catch (InvalidPath & e) {
            } catch (Error & e) {
                throw Error(format("while processing 'sandbox-paths': %s") % e.what());
            }
        for (auto & i : closure) {
            auto p = worker.store.printStorePath(i);
            dirsInChroot.insert_or_assign(p, p);
        }

        PathSet allowedPaths = settings.allowedImpureHostPrefixes;

        /* This works like the above, except on a per-derivation level */
        auto impurePaths = parsedDrv->getStringsAttr("__impureHostDeps").value_or(Strings());

        for (auto & i : impurePaths) {
            bool found = false;
            /* Note: we're not resolving symlinks here to prevent
               giving a non-root user info about inaccessible
               files. */
            Path canonI = canonPath(i);
            /* If only we had a trie to do this more efficiently :) luckily, these are generally going to be pretty small */
            for (auto & a : allowedPaths) {
                Path canonA = canonPath(a);
                if (canonI == canonA || isInDir(canonI, canonA)) {
                    found = true;
                    break;
                }
            }
            if (!found)
                throw Error("derivation '%s' requested impure path '%s', but it was not in allowed-impure-host-deps",
                    worker.store.printStorePath(drvPath), i);

            dirsInChroot[i] = i;
        }

#if __linux__
        /* Create a temporary directory in which we set up the chroot
           environment using bind-mounts.  We put it in the Nix store
           to ensure that we can create hard-links to non-directory
           inputs in the fake Nix store in the chroot (see below). */
        chrootRootDir = worker.store.Store::toRealPath(drvPath) + ".chroot";
        deletePath(chrootRootDir);

        /* Clean up the chroot directory automatically. */
        autoDelChroot = std::make_shared<AutoDelete>(chrootRootDir);

        printMsg(lvlChatty, format("setting up chroot environment in '%1%'") % chrootRootDir);

        if (mkdir(chrootRootDir.c_str(), 0750) == -1)
            throw SysError(format("cannot create '%1%'") % chrootRootDir);

        if (buildUser && chown(chrootRootDir.c_str(), 0, buildUser->getGID()) == -1)
            throw SysError(format("cannot change ownership of '%1%'") % chrootRootDir);

        /* Create a writable /tmp in the chroot.  Many builders need
           this.  (Of course they should really respect $TMPDIR
           instead.) */
        Path chrootTmpDir = chrootRootDir + "/tmp";
        createDirs(chrootTmpDir);
        chmod_(chrootTmpDir, 01777);

        /* Create a /etc/passwd with entries for the build user and the
           nobody account.  The latter is kind of a hack to support
           Samba-in-QEMU. */
        createDirs(chrootRootDir + "/etc");

        writeFile(chrootRootDir + "/etc/passwd", fmt(
                "root:x:0:0:Nix build user:%3%:/noshell\n"
                "nixbld:x:%1%:%2%:Nix build user:%3%:/noshell\n"
                "nobody:x:65534:65534:Nobody:/:/noshell\n",
                sandboxUid, sandboxGid, settings.sandboxBuildDir));

        /* Declare the build user's group so that programs get a consistent
           view of the system (e.g., "id -gn"). */
        writeFile(chrootRootDir + "/etc/group",
            (format(
                "root:x:0:\n"
                "nixbld:!:%1%:\n"
                "nogroup:x:65534:\n") % sandboxGid).str());

        /* Create /etc/hosts with localhost entry. */
        if (!fixedOutput)
            writeFile(chrootRootDir + "/etc/hosts", "127.0.0.1 localhost\n::1 localhost\n");

        /* Make the closure of the inputs available in the chroot,
           rather than the whole Nix store.  This prevents any access
           to undeclared dependencies.  Directories are bind-mounted,
           while other inputs are hard-linked (since only directories
           can be bind-mounted).  !!! As an extra security
           precaution, make the fake Nix store only writable by the
           build user. */
        Path chrootStoreDir = chrootRootDir + worker.store.storeDir;
        createDirs(chrootStoreDir);
        chmod_(chrootStoreDir, 01775);

        if (buildUser && chown(chrootStoreDir.c_str(), 0, buildUser->getGID()) == -1)
            throw SysError(format("cannot change ownership of '%1%'") % chrootStoreDir);

        for (auto & i : inputPaths) {
            auto p = worker.store.printStorePath(i);
            Path r = worker.store.toRealPath(p);
            struct stat st;
            if (lstat(r.c_str(), &st))
                throw SysError("getting attributes of path '%s'", p);
            if (S_ISDIR(st.st_mode))
                dirsInChroot.insert_or_assign(p, r);
            else
                linkOrCopy(r, chrootRootDir + p);
        }

        /* If we're repairing, checking or rebuilding part of a
           multiple-outputs derivation, it's possible that we're
           rebuilding a path that is in settings.dirsInChroot
           (typically the dependencies of /bin/sh).  Throw them
           out. */
        for (auto & i : drv->outputs)
            dirsInChroot.erase(worker.store.printStorePath(i.second.path));

#elif __APPLE__
        /* We don't really have any parent prep work to do (yet?)
           All work happens in the child, instead. */
#else
        throw Error("sandboxing builds is not supported on this platform");
#endif
    }

    if (needsHashRewrite()) {

        if (pathExists(homeDir))
            throw Error(format("home directory '%1%' exists; please remove it to assure purity of builds without sandboxing") % homeDir);

        /* We're not doing a chroot build, but we have some valid
           output paths.  Since we can't just overwrite or delete
           them, we have to do hash rewriting: i.e. in the
           environment/arguments passed to the build, we replace the
           hashes of the valid outputs with unique dummy strings;
           after the build, we discard the redirected outputs
           corresponding to the valid outputs, and rewrite the
           contents of the new outputs to replace the dummy strings
           with the actual hashes. */
        if (validPaths.size() > 0)
            for (auto & i : validPaths)
                addHashRewrite(i);

        /* If we're repairing, then we don't want to delete the
           corrupt outputs in advance.  So rewrite them as well. */
        if (buildMode == bmRepair)
            for (auto & i : missingPaths)
                if (worker.store.isValidPath(i) && pathExists(worker.store.printStorePath(i))) {
                    addHashRewrite(i);
                    redirectedBadOutputs.insert(i.clone());
                }
    }

    if (useChroot && settings.preBuildHook != "" && dynamic_cast<Derivation *>(drv.get())) {
        printMsg(lvlChatty, format("executing pre-build hook '%1%'")
            % settings.preBuildHook);
        auto args = useChroot ? Strings({worker.store.printStorePath(drvPath), chrootRootDir}) :
            Strings({ worker.store.printStorePath(drvPath) });
        enum BuildHookState {
            stBegin,
            stExtraChrootDirs
        };
        auto state = stBegin;
        auto lines = runProgram(settings.preBuildHook, false, args);
        auto lastPos = std::string::size_type{0};
        for (auto nlPos = lines.find('\n'); nlPos != string::npos;
                nlPos = lines.find('\n', lastPos)) {
            auto line = std::string{lines, lastPos, nlPos - lastPos};
            lastPos = nlPos + 1;
            if (state == stBegin) {
                if (line == "extra-sandbox-paths" || line == "extra-chroot-dirs") {
                    state = stExtraChrootDirs;
                } else {
                    throw Error(format("unknown pre-build hook command '%1%'")
                        % line);
                }
            } else if (state == stExtraChrootDirs) {
                if (line == "") {
                    state = stBegin;
                } else {
                    auto p = line.find('=');
                    if (p == string::npos)
                        dirsInChroot[line] = line;
                    else
                        dirsInChroot[string(line, 0, p)] = string(line, p + 1);
                }
            }
        }
    }

    /* Fire up a Nix daemon to process recursive Nix calls from the
       builder. */
    if (parsedDrv->getRequiredSystemFeatures().count("recursive-nix"))
        startDaemon();

    /* Run the builder. */
    printMsg(lvlChatty, format("executing builder '%1%'") % drv->builder);

    /* Create the log file. */
    Path logFile = openLogFile();

    /* Create a pipe to get the output of the builder. */
    //builderOut.create();

    builderOut.readSide = posix_openpt(O_RDWR | O_NOCTTY);
    if (!builderOut.readSide)
        throw SysError("opening pseudoterminal master");

    std::string slaveName(ptsname(builderOut.readSide.get()));

    if (buildUser) {
        if (chmod(slaveName.c_str(), 0600))
            throw SysError("changing mode of pseudoterminal slave");

        if (chown(slaveName.c_str(), buildUser->getUID(), 0))
            throw SysError("changing owner of pseudoterminal slave");
    }
#if __APPLE__
    else {
        if (grantpt(builderOut.readSide.get()))
            throw SysError("granting access to pseudoterminal slave");
    }
#endif

    #if 0
    // Mount the pt in the sandbox so that the "tty" command works.
    // FIXME: this doesn't work with the new devpts in the sandbox.
    if (useChroot)
        dirsInChroot[slaveName] = {slaveName, false};
    #endif

    if (unlockpt(builderOut.readSide.get()))
        throw SysError("unlocking pseudoterminal");

    builderOut.writeSide = open(slaveName.c_str(), O_RDWR | O_NOCTTY);
    if (!builderOut.writeSide)
        throw SysError("opening pseudoterminal slave");

    // Put the pt into raw mode to prevent \n -> \r\n translation.
    struct termios term;
    if (tcgetattr(builderOut.writeSide.get(), &term))
        throw SysError("getting pseudoterminal attributes");

    cfmakeraw(&term);

    if (tcsetattr(builderOut.writeSide.get(), TCSANOW, &term))
        throw SysError("putting pseudoterminal into raw mode");

    result.startTime = time(0);

    /* Fork a child to build the package. */
    ProcessOptions options;

#if __linux__
    if (useChroot) {
        /* Set up private namespaces for the build:

           - The PID namespace causes the build to start as PID 1.
             Processes outside of the chroot are not visible to those
             on the inside, but processes inside the chroot are
             visible from the outside (though with different PIDs).

           - The private mount namespace ensures that all the bind
             mounts we do will only show up in this process and its
             children, and will disappear automatically when we're
             done.

           - The private network namespace ensures that the builder
             cannot talk to the outside world (or vice versa).  It
             only has a private loopback interface. (Fixed-output
             derivations are not run in a private network namespace
             to allow functions like fetchurl to work.)

           - The IPC namespace prevents the builder from communicating
             with outside processes using SysV IPC mechanisms (shared
             memory, message queues, semaphores).  It also ensures
             that all IPC objects are destroyed when the builder
             exits.

           - The UTS namespace ensures that builders see a hostname of
             localhost rather than the actual hostname.

           We use a helper process to do the clone() to work around
           clone() being broken in multi-threaded programs due to
           at-fork handlers not being run. Note that we use
           CLONE_PARENT to ensure that the real builder is parented to
           us.
        */

        if (!fixedOutput)
            privateNetwork = true;

        userNamespaceSync.create();

        options.allowVfork = false;

        Pid helper = startProcess([&]() {

            /* Drop additional groups here because we can't do it
               after we've created the new user namespace.  FIXME:
               this means that if we're not root in the parent
               namespace, we can't drop additional groups; they will
               be mapped to nogroup in the child namespace. There does
               not seem to be a workaround for this. (But who can tell
               from reading user_namespaces(7)?)
               See also https://lwn.net/Articles/621612/. */
            if (getuid() == 0 && setgroups(0, 0) == -1)
                throw SysError("setgroups failed");

            size_t stackSize = 1 * 1024 * 1024;
            char * stack = (char *) mmap(0, stackSize,
                PROT_WRITE | PROT_READ, MAP_PRIVATE | MAP_ANONYMOUS | MAP_STACK, -1, 0);
            if (stack == MAP_FAILED) throw SysError("allocating stack");

            int flags = CLONE_NEWUSER | CLONE_NEWPID | CLONE_NEWNS | CLONE_NEWIPC | CLONE_NEWUTS | CLONE_PARENT | SIGCHLD;
            if (privateNetwork)
                flags |= CLONE_NEWNET;

            pid_t child = clone(childEntry, stack + stackSize, flags, this);
            if (child == -1 && errno == EINVAL) {
                /* Fallback for Linux < 2.13 where CLONE_NEWPID and
                   CLONE_PARENT are not allowed together. */
                flags &= ~CLONE_NEWPID;
                child = clone(childEntry, stack + stackSize, flags, this);
            }
            if (child == -1 && (errno == EPERM || errno == EINVAL)) {
                /* Some distros patch Linux to not allow unprivileged
                 * user namespaces. If we get EPERM or EINVAL, try
                 * without CLONE_NEWUSER and see if that works.
                 */
                flags &= ~CLONE_NEWUSER;
                child = clone(childEntry, stack + stackSize, flags, this);
            }
            /* Otherwise exit with EPERM so we can handle this in the
               parent. This is only done when sandbox-fallback is set
               to true (the default). */
            if (child == -1 && (errno == EPERM || errno == EINVAL) && settings.sandboxFallback)
                _exit(1);
            if (child == -1) throw SysError("cloning builder process");

            writeFull(builderOut.writeSide.get(), std::to_string(child) + "\n");
            _exit(0);
        }, options);

        int res = helper.wait();
        if (res != 0 && settings.sandboxFallback) {
            useChroot = false;
            initTmpDir();
            goto fallback;
        } else if (res != 0)
            throw Error("unable to start build process");

        userNamespaceSync.readSide = -1;

        pid_t tmp;
        if (!string2Int<pid_t>(readLine(builderOut.readSide.get()), tmp)) abort();
        pid = tmp;

        /* Set the UID/GID mapping of the builder's user namespace
           such that the sandbox user maps to the build user, or to
           the calling user (if build users are disabled). */
        uid_t hostUid = buildUser ? buildUser->getUID() : getuid();
        uid_t hostGid = buildUser ? buildUser->getGID() : getgid();

        writeFile("/proc/" + std::to_string(pid) + "/uid_map",
            (format("%d %d 1") % sandboxUid % hostUid).str());

        writeFile("/proc/" + std::to_string(pid) + "/setgroups", "deny");

        writeFile("/proc/" + std::to_string(pid) + "/gid_map",
            (format("%d %d 1") % sandboxGid % hostGid).str());

        /* Save the mount namespace of the child. We have to do this
           *before* the child does a chroot. */
        sandboxMountNamespace = open(fmt("/proc/%d/ns/mnt", (pid_t) pid).c_str(), O_RDONLY);
        if (sandboxMountNamespace.get() == -1)
            throw SysError("getting sandbox mount namespace");

        /* Signal the builder that we've updated its user namespace. */
        writeFull(userNamespaceSync.writeSide.get(), "1");
        userNamespaceSync.writeSide = -1;

    } else
#endif
    {
    fallback:
        options.allowVfork = !buildUser && !drv->isBuiltin();
        pid = startProcess([&]() {
            runChild();
        }, options);
    }

    /* parent */
    pid.setSeparatePG(true);
    builderOut.writeSide = -1;
    worker.childStarted(shared_from_this(), {builderOut.readSide.get()}, true, true);

    /* Check if setting up the build environment failed. */
    while (true) {
        string msg = readLine(builderOut.readSide.get());
        if (string(msg, 0, 1) == "\1") {
            if (msg.size() == 1) break;
            throw Error(string(msg, 1));
        }
        debug(msg);
    }
}


void DerivationGoal::initTmpDir() {
    /* In a sandbox, for determinism, always use the same temporary
       directory. */
#if __linux__
    tmpDirInSandbox = useChroot ? settings.sandboxBuildDir : tmpDir;
#else
    tmpDirInSandbox = tmpDir;
#endif

    /* In non-structured mode, add all bindings specified in the
       derivation via the environment, except those listed in the
       passAsFile attribute. Those are passed as file names pointing
       to temporary files containing the contents. Note that
       passAsFile is ignored in structure mode because it's not
       needed (attributes are not passed through the environment, so
       there is no size constraint). */
    if (!parsedDrv->getStructuredAttrs()) {

        StringSet passAsFile = tokenizeString<StringSet>(get(drv->env, "passAsFile").value_or(""));
        for (auto & i : drv->env) {
            if (passAsFile.find(i.first) == passAsFile.end()) {
                env[i.first] = i.second;
            } else {
                auto hash = hashString(htSHA256, i.first);
                string fn = ".attr-" + hash.to_string(Base32, false);
                Path p = tmpDir + "/" + fn;
                writeFile(p, rewriteStrings(i.second, inputRewrites));
                chownToBuilder(p);
                env[i.first + "Path"] = tmpDirInSandbox + "/" + fn;
            }
        }

    }

    /* For convenience, set an environment pointing to the top build
       directory. */
    env["NIX_BUILD_TOP"] = tmpDirInSandbox;

    /* Also set TMPDIR and variants to point to this directory. */
    env["TMPDIR"] = env["TEMPDIR"] = env["TMP"] = env["TEMP"] = tmpDirInSandbox;

    /* Explicitly set PWD to prevent problems with chroot builds.  In
       particular, dietlibc cannot figure out the cwd because the
       inode of the current directory doesn't appear in .. (because
       getdents returns the inode of the mount point). */
    env["PWD"] = tmpDirInSandbox;
}


void DerivationGoal::initEnv()
{
    env.clear();

    /* Most shells initialise PATH to some default (/bin:/usr/bin:...) when
       PATH is not set.  We don't want this, so we fill it in with some dummy
       value. */
    env["PATH"] = "/path-not-set";

    /* Set HOME to a non-existing path to prevent certain programs from using
       /etc/passwd (or NIS, or whatever) to locate the home directory (for
       example, wget looks for ~/.wgetrc).  I.e., these tools use /etc/passwd
       if HOME is not set, but they will just assume that the settings file
       they are looking for does not exist if HOME is set but points to some
       non-existing path. */
    env["HOME"] = homeDir;

    /* Tell the builder where the Nix store is.  Usually they
       shouldn't care, but this is useful for purity checking (e.g.,
       the compiler or linker might only want to accept paths to files
       in the store or in the build directory). */
    env["NIX_STORE"] = worker.store.storeDir;

    /* The maximum number of cores to utilize for parallel building. */
    env["NIX_BUILD_CORES"] = (format("%d") % settings.buildCores).str();

    initTmpDir();

    /* Compatibility hack with Nix <= 0.7: if this is a fixed-output
       derivation, tell the builder, so that for instance `fetchurl'
       can skip checking the output.  On older Nixes, this environment
       variable won't be set, so `fetchurl' will do the check. */
    if (fixedOutput) env["NIX_OUTPUT_CHECKED"] = "1";

    /* *Only* if this is a fixed-output derivation, propagate the
       values of the environment variables specified in the
       `impureEnvVars' attribute to the builder.  This allows for
       instance environment variables for proxy configuration such as
       `http_proxy' to be easily passed to downloaders like
       `fetchurl'.  Passing such environment variables from the caller
       to the builder is generally impure, but the output of
       fixed-output derivations is by definition pure (since we
       already know the cryptographic hash of the output). */
    if (fixedOutput) {
        for (auto & i : parsedDrv->getStringsAttr("impureEnvVars").value_or(Strings()))
            env[i] = getEnv(i).value_or("");
    }

    /* Currently structured log messages piggyback on stderr, but we
       may change that in the future. So tell the builder which file
       descriptor to use for that. */
    env["NIX_LOG_FD"] = "2";

    /* Trigger colored output in various tools. */
    env["TERM"] = "xterm-256color";
}


static std::regex shVarName("[A-Za-z_][A-Za-z0-9_]*");


void DerivationGoal::writeStructuredAttrs()
{
    auto structuredAttrs = parsedDrv->getStructuredAttrs();
    if (!structuredAttrs) return;

    auto json = *structuredAttrs;

    /* Add an "outputs" object containing the output paths. */
    nlohmann::json outputs;
    for (auto & i : drv->outputs)
        outputs[i.first] = rewriteStrings(worker.store.printStorePath(i.second.path), inputRewrites);
    json["outputs"] = outputs;

    /* Handle exportReferencesGraph. */
    auto e = json.find("exportReferencesGraph");
    if (e != json.end() && e->is_object()) {
        for (auto i = e->begin(); i != e->end(); ++i) {
            std::ostringstream str;
            {
                JSONPlaceholder jsonRoot(str, true);
                StorePathSet storePaths;
                for (auto & p : *i)
                    storePaths.insert(worker.store.parseStorePath(p.get<std::string>()));
                worker.store.pathInfoToJSON(jsonRoot,
                    exportReferences(storePaths), false, true);
            }
            json[i.key()] = nlohmann::json::parse(str.str()); // urgh
        }
    }

    writeFile(tmpDir + "/.attrs.json", rewriteStrings(json.dump(), inputRewrites));
    chownToBuilder(tmpDir + "/.attrs.json");

    /* As a convenience to bash scripts, write a shell file that
       maps all attributes that are representable in bash -
       namely, strings, integers, nulls, Booleans, and arrays and
       objects consisting entirely of those values. (So nested
       arrays or objects are not supported.) */

    auto handleSimpleType = [](const nlohmann::json & value) -> std::optional<std::string> {
        if (value.is_string())
            return shellEscape(value);

        if (value.is_number()) {
            auto f = value.get<float>();
            if (std::ceil(f) == f)
                return std::to_string(value.get<int>());
        }

        if (value.is_null())
            return std::string("''");

        if (value.is_boolean())
            return value.get<bool>() ? std::string("1") : std::string("");

        return {};
    };

    std::string jsonSh;

    for (auto i = json.begin(); i != json.end(); ++i) {

        if (!std::regex_match(i.key(), shVarName)) continue;

        auto & value = i.value();

        auto s = handleSimpleType(value);
        if (s)
            jsonSh += fmt("declare %s=%s\n", i.key(), *s);

        else if (value.is_array()) {
            std::string s2;
            bool good = true;

            for (auto i = value.begin(); i != value.end(); ++i) {
                auto s3 = handleSimpleType(i.value());
                if (!s3) { good = false; break; }
                s2 += *s3; s2 += ' ';
            }

            if (good)
                jsonSh += fmt("declare -a %s=(%s)\n", i.key(), s2);
        }

        else if (value.is_object()) {
            std::string s2;
            bool good = true;

            for (auto i = value.begin(); i != value.end(); ++i) {
                auto s3 = handleSimpleType(i.value());
                if (!s3) { good = false; break; }
                s2 += fmt("[%s]=%s ", shellEscape(i.key()), *s3);
            }

            if (good)
                jsonSh += fmt("declare -A %s=(%s)\n", i.key(), s2);
        }
    }

    writeFile(tmpDir + "/.attrs.sh", rewriteStrings(jsonSh, inputRewrites));
    chownToBuilder(tmpDir + "/.attrs.sh");
}


/* A wrapper around LocalStore that only allows building/querying of
   paths that are in the input closures of the build or were added via
   recursive Nix calls. */
struct RestrictedStore : public LocalFSStore
{
    ref<LocalStore> next;

    DerivationGoal & goal;

    RestrictedStore(const Params & params, ref<LocalStore> next, DerivationGoal & goal)
        : Store(params), LocalFSStore(params), next(next), goal(goal)
    { }

    Path getRealStoreDir() override
    { return next->realStoreDir; }

    std::string getUri() override
    { return next->getUri(); }

    StorePathSet queryAllValidPaths() override
    {
        StorePathSet paths;
        for (auto & p : goal.inputPaths) paths.insert(p.clone());
        for (auto & p : goal.addedPaths) paths.insert(p.clone());
        return paths;
    }

    void queryPathInfoUncached(const StorePath & path,
        Callback<std::shared_ptr<const ValidPathInfo>> callback) noexcept override
    {
        if (goal.isAllowed(path)) {
            try {
                /* Censor impure information. */
                auto info = std::make_shared<ValidPathInfo>(*next->queryPathInfo(path));
                info->deriver.reset();
                info->registrationTime = 0;
                info->ultimate = false;
                info->sigs.clear();
                callback(info);
            } catch (InvalidPath &) {
                callback(nullptr);
            }
        } else
            callback(nullptr);
    };

    void queryReferrers(const StorePath & path, StorePathSet & referrers) override
    { }

    StorePathSet queryDerivationOutputs(const StorePath & path) override
    { throw Error("queryDerivationOutputs"); }

    StringSet queryDerivationOutputNames(const StorePath & path) override
    { throw Error("queryDerivationOutputNames"); }

    std::optional<StorePath> queryPathFromHashPart(const std::string & hashPart) override
    { throw Error("queryPathFromHashPart"); }

    StorePath addToStore(const string & name, const Path & srcPath,
        FileIngestionMethod recursive = FileIngestionMethod::Recursive, HashType hashAlgo = htSHA256,
        PathFilter & filter = defaultPathFilter, RepairFlag repair = NoRepair) override
    { throw Error("addToStore"); }

    void addToStore(const ValidPathInfo & info, Source & narSource,
        RepairFlag repair = NoRepair, CheckSigsFlag checkSigs = CheckSigs,
        std::shared_ptr<FSAccessor> accessor = 0) override
    {
        next->addToStore(info, narSource, repair, checkSigs, accessor);
        goal.addDependency(info.path);
    }

    StorePath addToStoreFromDump(const string & dump, const string & name,
        FileIngestionMethod recursive = FileIngestionMethod::Recursive, HashType hashAlgo = htSHA256, RepairFlag repair = NoRepair) override
    {
        auto path = next->addToStoreFromDump(dump, name, recursive, hashAlgo, repair);
        goal.addDependency(path);
        return path;
    }

    StorePath addTextToStore(const string & name, const string & s,
        const StorePathSet & references, RepairFlag repair = NoRepair) override
    {
        auto path = next->addTextToStore(name, s, references, repair);
        goal.addDependency(path);
        return path;
    }

    void narFromPath(const StorePath & path, Sink & sink) override
    {
        if (!goal.isAllowed(path))
            throw InvalidPath("cannot dump unknown path '%s' in recursive Nix", printStorePath(path));
        LocalFSStore::narFromPath(path, sink);
    }

    void ensurePath(const StorePath & path) override
    {
        if (!goal.isAllowed(path))
            throw InvalidPath("cannot substitute unknown path '%s' in recursive Nix", printStorePath(path));
        /* Nothing to be done; 'path' must already be valid. */
    }

    void buildPaths(const std::vector<StorePathWithOutputs> & paths, BuildMode buildMode) override
    {
        if (buildMode != bmNormal) throw Error("unsupported build mode");

        StorePathSet newPaths;

        for (auto & path : paths) {
            if (path.path.isDerivation()) {
                if (!goal.isAllowed(path.path))
                    throw InvalidPath("cannot build unknown path '%s' in recursive Nix", printStorePath(path.path));
                auto drv = derivationFromPath(path.path);
                for (auto & output : drv.outputs)
                    if (wantOutput(output.first, path.outputs))
                        newPaths.insert(output.second.path.clone());
            } else if (!goal.isAllowed(path.path))
                throw InvalidPath("cannot build unknown path '%s' in recursive Nix", printStorePath(path.path));
        }

        next->buildPaths(paths, buildMode);

        StorePathSet closure;
        next->computeFSClosure(newPaths, closure);
        for (auto & path : closure)
            goal.addDependency(path);
    }

    BuildResult buildDerivation(const StorePath & drvPath, const BasicDerivation & drv,
        BuildMode buildMode = bmNormal) override
    { unsupported("buildDerivation"); }

    void addTempRoot(const StorePath & path) override
    { }

    void addIndirectRoot(const Path & path) override
    { }

    Roots findRoots(bool censor) override
    { return Roots(); }

    void collectGarbage(const GCOptions & options, GCResults & results) override
    { }

    void addSignatures(const StorePath & storePath, const StringSet & sigs) override
    { unsupported("addSignatures"); }

    void queryMissing(const std::vector<StorePathWithOutputs> & targets,
        StorePathSet & willBuild, StorePathSet & willSubstitute, StorePathSet & unknown,
        unsigned long long & downloadSize, unsigned long long & narSize) override
    {
        /* This is slightly impure since it leaks information to the
           client about what paths will be built/substituted or are
           already present. Probably not a big deal. */

        std::vector<StorePathWithOutputs> allowed;
        for (auto & path : targets) {
            if (goal.isAllowed(path.path))
                allowed.emplace_back(path);
            else
                unknown.insert(path.path.clone());
        }

        next->queryMissing(allowed, willBuild, willSubstitute,
            unknown, downloadSize, narSize);
    }
};


void DerivationGoal::startDaemon()
{
    settings.requireExperimentalFeature("recursive-nix");

    Store::Params params;
    params["path-info-cache-size"] = "0";
    params["store"] = worker.store.storeDir;
    params["root"] = worker.store.rootDir;
    params["state"] = "/no-such-path";
    params["log"] = "/no-such-path";
    auto store = make_ref<RestrictedStore>(params,
        ref<LocalStore>(std::dynamic_pointer_cast<LocalStore>(worker.store.shared_from_this())),
        *this);

    addedPaths.clear();

    auto socketName = ".nix-socket";
    Path socketPath = tmpDir + "/" + socketName;
    env["NIX_REMOTE"] = "unix://" + tmpDirInSandbox + "/" + socketName;

    daemonSocket = createUnixDomainSocket(socketPath, 0600);

    chownToBuilder(socketPath);

    daemonThread = std::thread([this, store]() {

        while (true) {

            /* Accept a connection. */
            struct sockaddr_un remoteAddr;
            socklen_t remoteAddrLen = sizeof(remoteAddr);

            AutoCloseFD remote = accept(daemonSocket.get(),
                (struct sockaddr *) &remoteAddr, &remoteAddrLen);
            if (!remote) {
                if (errno == EINTR) continue;
                if (errno == EINVAL) break;
                throw SysError("accepting connection");
            }

            closeOnExec(remote.get());

            debug("received daemon connection");

            auto workerThread = std::thread([store, remote{std::move(remote)}]() {
                FdSource from(remote.get());
                FdSink to(remote.get());
                try {
                    daemon::processConnection(store, from, to,
                        daemon::NotTrusted, daemon::Recursive, "nobody", 65535);
                    debug("terminated daemon connection");
                } catch (SysError &) {
                    ignoreException();
                }
            });

            daemonWorkerThreads.push_back(std::move(workerThread));
        }

        debug("daemon shutting down");
    });
}


void DerivationGoal::stopDaemon()
{
    if (daemonSocket && shutdown(daemonSocket.get(), SHUT_RDWR) == -1)
        throw SysError("shutting down daemon socket");

    if (daemonThread.joinable())
        daemonThread.join();

    // FIXME: should prune worker threads more quickly.
    // FIXME: shutdown the client socket to speed up worker termination.
    for (auto & thread : daemonWorkerThreads)
        thread.join();
    daemonWorkerThreads.clear();

    daemonSocket = -1;
}


void DerivationGoal::addDependency(const StorePath & path)
{
    if (isAllowed(path)) return;

    addedPaths.insert(path.clone());

    /* If we're doing a sandbox build, then we have to make the path
       appear in the sandbox. */
    if (useChroot) {

        debug("materialising '%s' in the sandbox", worker.store.printStorePath(path));

        #if __linux__

            Path source = worker.store.Store::toRealPath(path);
            Path target = chrootRootDir + worker.store.printStorePath(path);
            debug("bind-mounting %s -> %s", target, source);

            if (pathExists(target))
                throw Error("store path '%s' already exists in the sandbox", worker.store.printStorePath(path));

            struct stat st;
            if (lstat(source.c_str(), &st))
                throw SysError("getting attributes of path '%s'", source);

            if (S_ISDIR(st.st_mode)) {

                /* Bind-mount the path into the sandbox. This requires
                   entering its mount namespace, which is not possible
                   in multithreaded programs. So we do this in a
                   child process.*/
                Pid child(startProcess([&]() {

                    if (setns(sandboxMountNamespace.get(), 0) == -1)
                        throw SysError("entering sandbox mount namespace");

                    createDirs(target);

                    if (mount(source.c_str(), target.c_str(), "", MS_BIND, 0) == -1)
                        throw SysError("bind mount from '%s' to '%s' failed", source, target);

                    _exit(0);
                }));

                int status = child.wait();
                if (status != 0)
                    throw Error("could not add path '%s' to sandbox", worker.store.printStorePath(path));

            } else
                linkOrCopy(source, target);

        #else
            throw Error("don't know how to make path '%s' (produced by a recursive Nix call) appear in the sandbox",
                worker.store.printStorePath(path));
        #endif

    }
}


void DerivationGoal::chownToBuilder(const Path & path)
{
    if (!buildUser) return;
    if (chown(path.c_str(), buildUser->getUID(), buildUser->getGID()) == -1)
        throw SysError(format("cannot change ownership of '%1%'") % path);
}


void setupSeccomp()
{
#if __linux__
    if (!settings.filterSyscalls) return;
#if HAVE_SECCOMP
    scmp_filter_ctx ctx;

    if (!(ctx = seccomp_init(SCMP_ACT_ALLOW)))
        throw SysError("unable to initialize seccomp mode 2");

    Finally cleanup([&]() {
        seccomp_release(ctx);
    });

    if (nativeSystem == "x86_64-linux" &&
        seccomp_arch_add(ctx, SCMP_ARCH_X86) != 0)
        throw SysError("unable to add 32-bit seccomp architecture");

    if (nativeSystem == "x86_64-linux" &&
        seccomp_arch_add(ctx, SCMP_ARCH_X32) != 0)
        throw SysError("unable to add X32 seccomp architecture");

    if (nativeSystem == "aarch64-linux" &&
        seccomp_arch_add(ctx, SCMP_ARCH_ARM) != 0)
        printError("unable to add ARM seccomp architecture; this may result in spurious build failures if running 32-bit ARM processes");

    /* Prevent builders from creating setuid/setgid binaries. */
    for (int perm : { S_ISUID, S_ISGID }) {
        if (seccomp_rule_add(ctx, SCMP_ACT_ERRNO(EPERM), SCMP_SYS(chmod), 1,
                SCMP_A1(SCMP_CMP_MASKED_EQ, (scmp_datum_t) perm, (scmp_datum_t) perm)) != 0)
            throw SysError("unable to add seccomp rule");

        if (seccomp_rule_add(ctx, SCMP_ACT_ERRNO(EPERM), SCMP_SYS(fchmod), 1,
                SCMP_A1(SCMP_CMP_MASKED_EQ, (scmp_datum_t) perm, (scmp_datum_t) perm)) != 0)
            throw SysError("unable to add seccomp rule");

        if (seccomp_rule_add(ctx, SCMP_ACT_ERRNO(EPERM), SCMP_SYS(fchmodat), 1,
                SCMP_A2(SCMP_CMP_MASKED_EQ, (scmp_datum_t) perm, (scmp_datum_t) perm)) != 0)
            throw SysError("unable to add seccomp rule");
    }

    /* Prevent builders from creating EAs or ACLs. Not all filesystems
       support these, and they're not allowed in the Nix store because
       they're not representable in the NAR serialisation. */
    if (seccomp_rule_add(ctx, SCMP_ACT_ERRNO(ENOTSUP), SCMP_SYS(setxattr), 0) != 0 ||
        seccomp_rule_add(ctx, SCMP_ACT_ERRNO(ENOTSUP), SCMP_SYS(lsetxattr), 0) != 0 ||
        seccomp_rule_add(ctx, SCMP_ACT_ERRNO(ENOTSUP), SCMP_SYS(fsetxattr), 0) != 0)
        throw SysError("unable to add seccomp rule");

    if (seccomp_attr_set(ctx, SCMP_FLTATR_CTL_NNP, settings.allowNewPrivileges ? 0 : 1) != 0)
        throw SysError("unable to set 'no new privileges' seccomp attribute");

    if (seccomp_load(ctx) != 0)
        throw SysError("unable to load seccomp BPF program");
#else
    throw Error(
        "seccomp is not supported on this platform; "
        "you can bypass this error by setting the option 'filter-syscalls' to false, but note that untrusted builds can then create setuid binaries!");
#endif
#endif
}


void DerivationGoal::runChild()
{
    /* Warning: in the child we should absolutely not make any SQLite
       calls! */

    try { /* child */

        commonChildInit(builderOut);

        try {
            setupSeccomp();
        } catch (...) {
            if (buildUser) throw;
        }

        bool setUser = true;

        /* Make the contents of netrc available to builtin:fetchurl
           (which may run under a different uid and/or in a sandbox). */
        std::string netrcData;
        try {
            if (drv->isBuiltin() && drv->builder == "builtin:fetchurl")
                netrcData = readFile(settings.netrcFile);
        } catch (SysError &) { }

#if __linux__
        if (useChroot) {

            userNamespaceSync.writeSide = -1;

            if (drainFD(userNamespaceSync.readSide.get()) != "1")
                throw Error("user namespace initialisation failed");

            userNamespaceSync.readSide = -1;

            if (privateNetwork) {

                /* Initialise the loopback interface. */
                AutoCloseFD fd(socket(PF_INET, SOCK_DGRAM, IPPROTO_IP));
                if (!fd) throw SysError("cannot open IP socket");

                struct ifreq ifr;
                strcpy(ifr.ifr_name, "lo");
                ifr.ifr_flags = IFF_UP | IFF_LOOPBACK | IFF_RUNNING;
                if (ioctl(fd.get(), SIOCSIFFLAGS, &ifr) == -1)
                    throw SysError("cannot set loopback interface flags");
            }

            /* Set the hostname etc. to fixed values. */
            char hostname[] = "localhost";
            if (sethostname(hostname, sizeof(hostname)) == -1)
                throw SysError("cannot set host name");
            char domainname[] = "(none)"; // kernel default
            if (setdomainname(domainname, sizeof(domainname)) == -1)
                throw SysError("cannot set domain name");

            /* Make all filesystems private.  This is necessary
               because subtrees may have been mounted as "shared"
               (MS_SHARED).  (Systemd does this, for instance.)  Even
               though we have a private mount namespace, mounting
               filesystems on top of a shared subtree still propagates
               outside of the namespace.  Making a subtree private is
               local to the namespace, though, so setting MS_PRIVATE
               does not affect the outside world. */
            if (mount(0, "/", 0, MS_PRIVATE | MS_REC, 0) == -1)
                throw SysError("unable to make '/' private");

            /* Bind-mount chroot directory to itself, to treat it as a
               different filesystem from /, as needed for pivot_root. */
            if (mount(chrootRootDir.c_str(), chrootRootDir.c_str(), 0, MS_BIND, 0) == -1)
                throw SysError(format("unable to bind mount '%1%'") % chrootRootDir);

            /* Bind-mount the sandbox's Nix store onto itself so that
               we can mark it as a "shared" subtree, allowing bind
               mounts made in *this* mount namespace to be propagated
               into the child namespace created by the
               unshare(CLONE_NEWNS) call below.

               Marking chrootRootDir as MS_SHARED causes pivot_root()
               to fail with EINVAL. Don't know why. */
            Path chrootStoreDir = chrootRootDir + worker.store.storeDir;

            if (mount(chrootStoreDir.c_str(), chrootStoreDir.c_str(), 0, MS_BIND, 0) == -1)
                throw SysError("unable to bind mount the Nix store", chrootStoreDir);

            if (mount(0, chrootStoreDir.c_str(), 0, MS_SHARED, 0) == -1)
                throw SysError("unable to make '%s' shared", chrootStoreDir);

            /* Set up a nearly empty /dev, unless the user asked to
               bind-mount the host /dev. */
            Strings ss;
            if (dirsInChroot.find("/dev") == dirsInChroot.end()) {
                createDirs(chrootRootDir + "/dev/shm");
                createDirs(chrootRootDir + "/dev/pts");
                ss.push_back("/dev/full");
                if (settings.systemFeatures.get().count("kvm") && pathExists("/dev/kvm"))
                    ss.push_back("/dev/kvm");
                ss.push_back("/dev/null");
                ss.push_back("/dev/random");
                ss.push_back("/dev/tty");
                ss.push_back("/dev/urandom");
                ss.push_back("/dev/zero");
                createSymlink("/proc/self/fd", chrootRootDir + "/dev/fd");
                createSymlink("/proc/self/fd/0", chrootRootDir + "/dev/stdin");
                createSymlink("/proc/self/fd/1", chrootRootDir + "/dev/stdout");
                createSymlink("/proc/self/fd/2", chrootRootDir + "/dev/stderr");
            }

            /* Fixed-output derivations typically need to access the
               network, so give them access to /etc/resolv.conf and so
               on. */
            if (fixedOutput) {
                ss.push_back("/etc/resolv.conf");

                // Only use nss functions to resolve hosts and
                // services. Don’t use it for anything else that may
                // be configured for this system. This limits the
                // potential impurities introduced in fixed-outputs.
                writeFile(chrootRootDir + "/etc/nsswitch.conf", "hosts: files dns\nservices: files\n");

                ss.push_back("/etc/services");
                ss.push_back("/etc/hosts");
                if (pathExists("/var/run/nscd/socket"))
                    ss.push_back("/var/run/nscd/socket");
            }

            for (auto & i : ss) dirsInChroot.emplace(i, i);

            /* Bind-mount all the directories from the "host"
               filesystem that we want in the chroot
               environment. */
            auto doBind = [&](const Path & source, const Path & target, bool optional = false) {
                debug(format("bind mounting '%1%' to '%2%'") % source % target);
                struct stat st;
                if (stat(source.c_str(), &st) == -1) {
                    if (optional && errno == ENOENT)
                        return;
                    else
                        throw SysError("getting attributes of path '%1%'", source);
                }
                if (S_ISDIR(st.st_mode))
                    createDirs(target);
                else {
                    createDirs(dirOf(target));
                    writeFile(target, "");
                }
                if (mount(source.c_str(), target.c_str(), "", MS_BIND | MS_REC, 0) == -1)
                    throw SysError("bind mount from '%1%' to '%2%' failed", source, target);
            };

            for (auto & i : dirsInChroot) {
                if (i.second.source == "/proc") continue; // backwards compatibility
                doBind(i.second.source, chrootRootDir + i.first, i.second.optional);
            }

            /* Bind a new instance of procfs on /proc. */
            createDirs(chrootRootDir + "/proc");
            if (mount("none", (chrootRootDir + "/proc").c_str(), "proc", 0, 0) == -1)
                throw SysError("mounting /proc");

            /* Mount a new tmpfs on /dev/shm to ensure that whatever
               the builder puts in /dev/shm is cleaned up automatically. */
            if (pathExists("/dev/shm") && mount("none", (chrootRootDir + "/dev/shm").c_str(), "tmpfs", 0,
                    fmt("size=%s", settings.sandboxShmSize).c_str()) == -1)
                throw SysError("mounting /dev/shm");

            /* Mount a new devpts on /dev/pts.  Note that this
               requires the kernel to be compiled with
               CONFIG_DEVPTS_MULTIPLE_INSTANCES=y (which is the case
               if /dev/ptx/ptmx exists). */
            if (pathExists("/dev/pts/ptmx") &&
                !pathExists(chrootRootDir + "/dev/ptmx")
                && !dirsInChroot.count("/dev/pts"))
            {
                if (mount("none", (chrootRootDir + "/dev/pts").c_str(), "devpts", 0, "newinstance,mode=0620") == 0)
                {
                    createSymlink("/dev/pts/ptmx", chrootRootDir + "/dev/ptmx");

                    /* Make sure /dev/pts/ptmx is world-writable.  With some
                       Linux versions, it is created with permissions 0.  */
                    chmod_(chrootRootDir + "/dev/pts/ptmx", 0666);
                } else {
                    if (errno != EINVAL)
                        throw SysError("mounting /dev/pts");
                    doBind("/dev/pts", chrootRootDir + "/dev/pts");
                    doBind("/dev/ptmx", chrootRootDir + "/dev/ptmx");
                }
            }

            /* Unshare this mount namespace. This is necessary because
               pivot_root() below changes the root of the mount
               namespace. This means that the call to setns() in
               addDependency() would hide the host's filesystem,
               making it impossible to bind-mount paths from the host
               Nix store into the sandbox. Therefore, we save the
               pre-pivot_root namespace in
               sandboxMountNamespace. Since we made /nix/store a
               shared subtree above, this allows addDependency() to
               make paths appear in the sandbox. */
            if (unshare(CLONE_NEWNS) == -1)
                throw SysError("unsharing mount namespace");

            /* Do the chroot(). */
            if (chdir(chrootRootDir.c_str()) == -1)
                throw SysError(format("cannot change directory to '%1%'") % chrootRootDir);

            if (mkdir("real-root", 0) == -1)
                throw SysError("cannot create real-root directory");

            if (pivot_root(".", "real-root") == -1)
                throw SysError(format("cannot pivot old root directory onto '%1%'") % (chrootRootDir + "/real-root"));

            if (chroot(".") == -1)
                throw SysError(format("cannot change root directory to '%1%'") % chrootRootDir);

            if (umount2("real-root", MNT_DETACH) == -1)
                throw SysError("cannot unmount real root filesystem");

            if (rmdir("real-root") == -1)
                throw SysError("cannot remove real-root directory");

            /* Switch to the sandbox uid/gid in the user namespace,
               which corresponds to the build user or calling user in
               the parent namespace. */
            if (setgid(sandboxGid) == -1)
                throw SysError("setgid failed");
            if (setuid(sandboxUid) == -1)
                throw SysError("setuid failed");

            setUser = false;
        }
#endif

        if (chdir(tmpDirInSandbox.c_str()) == -1)
            throw SysError(format("changing into '%1%'") % tmpDir);

        /* Close all other file descriptors. */
        closeMostFDs({STDIN_FILENO, STDOUT_FILENO, STDERR_FILENO});

#if __linux__
        /* Change the personality to 32-bit if we're doing an
           i686-linux build on an x86_64-linux machine. */
        struct utsname utsbuf;
        uname(&utsbuf);
        if (drv->platform == "i686-linux" &&
            (settings.thisSystem == "x86_64-linux" ||
             (!strcmp(utsbuf.sysname, "Linux") && !strcmp(utsbuf.machine, "x86_64")))) {
            if (personality(PER_LINUX32) == -1)
                throw SysError("cannot set i686-linux personality");
        }

        /* Impersonate a Linux 2.6 machine to get some determinism in
           builds that depend on the kernel version. */
        if ((drv->platform == "i686-linux" || drv->platform == "x86_64-linux") && settings.impersonateLinux26) {
            int cur = personality(0xffffffff);
            if (cur != -1) personality(cur | 0x0020000 /* == UNAME26 */);
        }

        /* Disable address space randomization for improved
           determinism. */
        int cur = personality(0xffffffff);
        if (cur != -1) personality(cur | ADDR_NO_RANDOMIZE);
#endif

        /* Disable core dumps by default. */
        struct rlimit limit = { 0, RLIM_INFINITY };
        setrlimit(RLIMIT_CORE, &limit);

        // FIXME: set other limits to deterministic values?

        /* Fill in the environment. */
        Strings envStrs;
        for (auto & i : env)
            envStrs.push_back(rewriteStrings(i.first + "=" + i.second, inputRewrites));

        /* If we are running in `build-users' mode, then switch to the
           user we allocated above.  Make sure that we drop all root
           privileges.  Note that above we have closed all file
           descriptors except std*, so that's safe.  Also note that
           setuid() when run as root sets the real, effective and
           saved UIDs. */
        if (setUser && buildUser) {
            /* Preserve supplementary groups of the build user, to allow
               admins to specify groups such as "kvm".  */
            if (!buildUser->getSupplementaryGIDs().empty() &&
                setgroups(buildUser->getSupplementaryGIDs().size(),
                          buildUser->getSupplementaryGIDs().data()) == -1)
                throw SysError("cannot set supplementary groups of build user");

            if (setgid(buildUser->getGID()) == -1 ||
                getgid() != buildUser->getGID() ||
                getegid() != buildUser->getGID())
                throw SysError("setgid failed");

            if (setuid(buildUser->getUID()) == -1 ||
                getuid() != buildUser->getUID() ||
                geteuid() != buildUser->getUID())
                throw SysError("setuid failed");
        }

        /* Fill in the arguments. */
        Strings args;

        const char *builder = "invalid";

        if (drv->isBuiltin()) {
            ;
        }
#if __APPLE__
        else {
            /* This has to appear before import statements. */
            std::string sandboxProfile = "(version 1)\n";

            if (useChroot) {

                /* Lots and lots and lots of file functions freak out if they can't stat their full ancestry */
                PathSet ancestry;

                /* We build the ancestry before adding all inputPaths to the store because we know they'll
                   all have the same parents (the store), and there might be lots of inputs. This isn't
                   particularly efficient... I doubt it'll be a bottleneck in practice */
                for (auto & i : dirsInChroot) {
                    Path cur = i.first;
                    while (cur.compare("/") != 0) {
                        cur = dirOf(cur);
                        ancestry.insert(cur);
                    }
                }

                /* And we want the store in there regardless of how empty dirsInChroot. We include the innermost
                   path component this time, since it's typically /nix/store and we care about that. */
                Path cur = worker.store.storeDir;
                while (cur.compare("/") != 0) {
                    ancestry.insert(cur);
                    cur = dirOf(cur);
                }

                /* Add all our input paths to the chroot */
                for (auto & i : inputPaths) {
                    auto p = worker.store.printStorePath(i);
                    dirsInChroot[p] = p;
                }

                /* Violations will go to the syslog if you set this. Unfortunately the destination does not appear to be configurable */
                if (settings.darwinLogSandboxViolations) {
                    sandboxProfile += "(deny default)\n";
                } else {
                    sandboxProfile += "(deny default (with no-log))\n";
                }

                sandboxProfile += "(import \"sandbox-defaults.sb\")\n";

                if (fixedOutput)
                    sandboxProfile += "(import \"sandbox-network.sb\")\n";

                /* Our rwx outputs */
                sandboxProfile += "(allow file-read* file-write* process-exec\n";
                for (auto & i : missingPaths)
                    sandboxProfile += fmt("\t(subpath \"%s\")\n", worker.store.printStorePath(i));

                /* Also add redirected outputs to the chroot */
                for (auto & i : redirectedOutputs)
                    sandboxProfile += fmt("\t(subpath \"%s\")\n", worker.store.printStorePath(i.second));

                sandboxProfile += ")\n";

                /* Our inputs (transitive dependencies and any impurities computed above)

                   without file-write* allowed, access() incorrectly returns EPERM
                 */
                sandboxProfile += "(allow file-read* file-write* process-exec\n";
                for (auto & i : dirsInChroot) {
                    if (i.first != i.second.source)
                        throw Error(format(
                            "can't map '%1%' to '%2%': mismatched impure paths not supported on Darwin")
                            % i.first % i.second.source);

                    string path = i.first;
                    struct stat st;
                    if (lstat(path.c_str(), &st)) {
                        if (i.second.optional && errno == ENOENT)
                            continue;
                        throw SysError("getting attributes of path '%s", path);
                    }
                    if (S_ISDIR(st.st_mode))
                        sandboxProfile += fmt("\t(subpath \"%s\")\n", path);
                    else
                        sandboxProfile += fmt("\t(literal \"%s\")\n", path);
                }
                sandboxProfile += ")\n";

                /* Allow file-read* on full directory hierarchy to self. Allows realpath() */
                sandboxProfile += "(allow file-read*\n";
                for (auto & i : ancestry) {
                    sandboxProfile += fmt("\t(literal \"%s\")\n", i);
                }
                sandboxProfile += ")\n";

                sandboxProfile += additionalSandboxProfile;
            } else
                sandboxProfile += "(import \"sandbox-minimal.sb\")\n";

            debug("Generated sandbox profile:");
            debug(sandboxProfile);

            Path sandboxFile = tmpDir + "/.sandbox.sb";

            writeFile(sandboxFile, sandboxProfile);

            bool allowLocalNetworking = parsedDrv->getBoolAttr("__darwinAllowLocalNetworking");

            /* The tmpDir in scope points at the temporary build directory for our derivation. Some packages try different mechanisms
               to find temporary directories, so we want to open up a broader place for them to dump their files, if needed. */
            Path globalTmpDir = canonPath(getEnv("TMPDIR").value_or("/tmp"), true);

            /* They don't like trailing slashes on subpath directives */
            if (globalTmpDir.back() == '/') globalTmpDir.pop_back();

            if (getEnv("_NIX_TEST_NO_SANDBOX") != "1") {
                builder = "/usr/bin/sandbox-exec";
                args.push_back("sandbox-exec");
                args.push_back("-f");
                args.push_back(sandboxFile);
                args.push_back("-D");
                args.push_back("_GLOBAL_TMP_DIR=" + globalTmpDir);
                args.push_back("-D");
                args.push_back("IMPORT_DIR=" + settings.nixDataDir + "/nix/sandbox/");
                if (allowLocalNetworking) {
                    args.push_back("-D");
                    args.push_back(string("_ALLOW_LOCAL_NETWORKING=1"));
                }
                args.push_back(drv->builder);
            } else {
                builder = drv->builder.c_str();
                args.push_back(std::string(baseNameOf(drv->builder)));
            }
        }
#else
        else {
            builder = drv->builder.c_str();
            args.push_back(std::string(baseNameOf(drv->builder)));
        }
#endif

        for (auto & i : drv->args)
            args.push_back(rewriteStrings(i, inputRewrites));

        /* Indicate that we managed to set up the build environment. */
        writeFull(STDERR_FILENO, string("\1\n"));

        /* Execute the program.  This should not return. */
        if (drv->isBuiltin()) {
            try {
                logger = makeJSONLogger(*logger);

                BasicDerivation & drv2(*drv);
                for (auto & e : drv2.env)
                    e.second = rewriteStrings(e.second, inputRewrites);

                if (drv->builder == "builtin:fetchurl")
                    builtinFetchurl(drv2, netrcData);
                else if (drv->builder == "builtin:buildenv")
                    builtinBuildenv(drv2);
                else if (drv->builder == "builtin:unpack-channel")
                    builtinUnpackChannel(drv2);
                else
                    throw Error(format("unsupported builtin function '%1%'") % string(drv->builder, 8));
                _exit(0);
            } catch (std::exception & e) {
                writeFull(STDERR_FILENO, "error: " + string(e.what()) + "\n");
                _exit(1);
            }
        }

        execve(builder, stringsToCharPtrs(args).data(), stringsToCharPtrs(envStrs).data());

        throw SysError(format("executing '%1%'") % drv->builder);

    } catch (std::exception & e) {
        writeFull(STDERR_FILENO, "\1while setting up the build environment: " + string(e.what()) + "\n");
        _exit(1);
    }
}


/* Parse a list of reference specifiers.  Each element must either be
   a store path, or the symbolic name of the output of the derivation
   (such as `out'). */
StorePathSet parseReferenceSpecifiers(Store & store, const BasicDerivation & drv, const Strings & paths)
{
    StorePathSet result;
    for (auto & i : paths) {
        if (store.isStorePath(i))
            result.insert(store.parseStorePath(i));
        else if (drv.outputs.count(i))
            result.insert(drv.outputs.find(i)->second.path.clone());
        else throw BuildError("derivation contains an illegal reference specifier '%s'", i);
    }
    return result;
}


static void moveCheckToStore(const Path & src, const Path & dst)
{
    /* For the rename of directory to succeed, we must be running as root or
       the directory must be made temporarily writable (to update the
       directory's parent link ".."). */
    struct stat st;
    if (lstat(src.c_str(), &st) == -1) {
        throw SysError(format("getting attributes of path '%1%'") % src);
    }

    bool changePerm = (geteuid() && S_ISDIR(st.st_mode) && !(st.st_mode & S_IWUSR));

    if (changePerm)
        chmod_(src, st.st_mode | S_IWUSR);

    if (rename(src.c_str(), dst.c_str()))
        throw SysError(format("renaming '%1%' to '%2%'") % src % dst);

    if (changePerm)
        chmod_(dst, st.st_mode);
}


void DerivationGoal::registerOutputs()
{
    /* When using a build hook, the build hook can register the output
       as valid (by doing `nix-store --import').  If so we don't have
       to do anything here. */
    if (hook) {
        bool allValid = true;
        for (auto & i : drv->outputs)
            if (!worker.store.isValidPath(i.second.path)) allValid = false;
        if (allValid) return;
    }

    std::map<std::string, ValidPathInfo> infos;

    /* Set of inodes seen during calls to canonicalisePathMetaData()
       for this build's outputs.  This needs to be shared between
       outputs to allow hard links between outputs. */
    InodesSeen inodesSeen;

    Path checkSuffix = ".check";
    bool keepPreviousRound = settings.keepFailed || settings.runDiffHook;

    std::exception_ptr delayedException;

    /* The paths that can be referenced are the input closures, the
       output paths, and any paths that have been built via recursive
       Nix calls. */
    StorePathSet referenceablePaths;
    for (auto & p : inputPaths) referenceablePaths.insert(p.clone());
    for (auto & i : drv->outputs) referenceablePaths.insert(i.second.path.clone());
    for (auto & p : addedPaths) referenceablePaths.insert(p.clone());

    /* Check whether the output paths were created, and grep each
       output path to determine what other paths it references.  Also make all
       output paths read-only. */
    for (auto & i : drv->outputs) {
        auto path = worker.store.printStorePath(i.second.path);
        if (!missingPaths.count(i.second.path)) continue;

        Path actualPath = path;
        if (needsHashRewrite()) {
            auto r = redirectedOutputs.find(i.second.path);
            if (r != redirectedOutputs.end()) {
                auto redirected = worker.store.Store::toRealPath(r->second);
                if (buildMode == bmRepair
                    && redirectedBadOutputs.count(i.second.path)
                    && pathExists(redirected))
                    replaceValidPath(path, redirected);
                if (buildMode == bmCheck)
                    actualPath = redirected;
            }
        } else if (useChroot) {
            actualPath = chrootRootDir + path;
            if (pathExists(actualPath)) {
                /* Move output paths from the chroot to the Nix store. */
                if (buildMode == bmRepair)
                    replaceValidPath(path, actualPath);
                else
                    if (buildMode != bmCheck && rename(actualPath.c_str(), worker.store.toRealPath(path).c_str()) == -1)
                        throw SysError(format("moving build output '%1%' from the sandbox to the Nix store") % path);
            }
            if (buildMode != bmCheck) actualPath = worker.store.toRealPath(path);
        }

        struct stat st;
        if (lstat(actualPath.c_str(), &st) == -1) {
            if (errno == ENOENT)
                throw BuildError(
                    "builder for '%s' failed to produce output path '%s'",
                    worker.store.printStorePath(drvPath), path);
            throw SysError("getting attributes of path '%s'", actualPath);
        }

#ifndef __CYGWIN__
        /* Check that the output is not group or world writable, as
           that means that someone else can have interfered with the
           build.  Also, the output should be owned by the build
           user. */
        if ((!S_ISLNK(st.st_mode) && (st.st_mode & (S_IWGRP | S_IWOTH))) ||
            (buildUser && st.st_uid != buildUser->getUID()))
            throw BuildError(format("suspicious ownership or permission on '%1%'; rejecting this build output") % path);
#endif

        /* Apply hash rewriting if necessary. */
        bool rewritten = false;
        if (!outputRewrites.empty()) {
            printError(format("warning: rewriting hashes in '%1%'; cross fingers") % path);

            /* Canonicalise first.  This ensures that the path we're
               rewriting doesn't contain a hard link to /etc/shadow or
               something like that. */
            canonicalisePathMetaData(actualPath, buildUser ? buildUser->getUID() : -1, inodesSeen);

            /* FIXME: this is in-memory. */
            StringSink sink;
            dumpPath(actualPath, sink);
            deletePath(actualPath);
            sink.s = make_ref<std::string>(rewriteStrings(*sink.s, outputRewrites));
            StringSource source(*sink.s);
            restorePath(actualPath, source);

            rewritten = true;
        }

        /* Check that fixed-output derivations produced the right
           outputs (i.e., the content hash should match the specified
           hash). */
        std::string ca;

        if (fixedOutput) {

<<<<<<< HEAD
            if (i.second.hash->method == FileIngestionMethod::Flat) {
=======
            FileIngestionMethod recursive; Hash h;
            i.second.parseHashInfo(recursive, h);

            if (recursive == FileIngestionMethod::Flat) {
>>>>>>> b90241ce
                /* The output path should be a regular file without execute permission. */
                if (!S_ISREG(st.st_mode) || (st.st_mode & S_IXUSR) != 0)
                    throw BuildError(
                        format("output path '%1%' should be a non-executable regular file "
                               "since recursive hashing is not enabled (outputHashMode=flat)") % path);
            }

            /* Check the hash. In hash mode, move the path produced by
               the derivation to its content-addressed location. */
<<<<<<< HEAD
            Hash h2 = i.second.hash->method == FileIngestionMethod::Recursive
                ? hashPath(i.second.hash->hash.type, actualPath).first
                : hashFile(i.second.hash->hash.type, actualPath);
=======
            Hash h2 = recursive == FileIngestionMethod::Recursive
                ? hashPath(h.type, actualPath).first
                : hashFile(h.type, actualPath);
>>>>>>> b90241ce

            auto dest = worker.store.makeFixedOutputPath(i.second.hash->method, h2, i.second.path.name());

            if (i.second.hash->hash != h2) {

                /* Throw an error after registering the path as
                   valid. */
                worker.hashMismatch = true;
                delayedException = std::make_exception_ptr(
                    BuildError("hash mismatch in fixed-output derivation '%s':\n  wanted: %s\n  got:    %s",
                        worker.store.printStorePath(dest),
                        i.second.hash->hash.to_string(SRI),
                        h2.to_string(SRI)));

                Path actualDest = worker.store.Store::toRealPath(dest);

                if (worker.store.isValidPath(dest))
                    std::rethrow_exception(delayedException);

                if (actualPath != actualDest) {
                    PathLocks outputLocks({actualDest});
                    deletePath(actualDest);
                    if (rename(actualPath.c_str(), actualDest.c_str()) == -1)
                        throw SysError("moving '%s' to '%s'", actualPath, worker.store.printStorePath(dest));
                }

                path = worker.store.printStorePath(dest);
                actualPath = actualDest;
            }
            else
                assert(worker.store.parseStorePath(path) == dest);

            ca = makeFixedOutputCA(i.second.hash->method, h2);
        }

        /* Get rid of all weird permissions.  This also checks that
           all files are owned by the build user, if applicable. */
        canonicalisePathMetaData(actualPath,
            buildUser && !rewritten ? buildUser->getUID() : -1, inodesSeen);

        /* For this output path, find the references to other paths
           contained in it.  Compute the SHA-256 NAR hash at the same
           time.  The hash is stored in the database so that we can
           verify later on whether nobody has messed with the store. */
        debug("scanning for references inside '%1%'", path);
        HashResult hash;
        auto references = worker.store.parseStorePathSet(scanForReferences(actualPath, worker.store.printStorePathSet(referenceablePaths), hash));

        if (buildMode == bmCheck) {
            if (!worker.store.isValidPath(worker.store.parseStorePath(path))) continue;
            ValidPathInfo info(*worker.store.queryPathInfo(worker.store.parseStorePath(path)));
            if (hash.first != info.narHash) {
                worker.checkMismatch = true;
                if (settings.runDiffHook || settings.keepFailed) {
                    Path dst = worker.store.toRealPath(path + checkSuffix);
                    deletePath(dst);
                    moveCheckToStore(actualPath, dst);

                    handleDiffHook(
                        buildUser ? buildUser->getUID() : getuid(),
                        buildUser ? buildUser->getGID() : getgid(),
                        path, dst, worker.store.printStorePath(drvPath), tmpDir);

                    throw NotDeterministic("derivation '%s' may not be deterministic: output '%s' differs from '%s'",
                        worker.store.printStorePath(drvPath), worker.store.toRealPath(path), dst);
                } else
                    throw NotDeterministic("derivation '%s' may not be deterministic: output '%s' differs",
                        worker.store.printStorePath(drvPath), worker.store.toRealPath(path));
            }

            /* Since we verified the build, it's now ultimately trusted. */
            if (!info.ultimate) {
                info.ultimate = true;
                worker.store.signPathInfo(info);
                ValidPathInfos infos;
                infos.push_back(std::move(info));
                worker.store.registerValidPaths(infos);
            }

            continue;
        }

        /* For debugging, print out the referenced and unreferenced paths. */
        for (auto & i : inputPaths) {
            auto j = references.find(i);
            if (j == references.end())
                debug("unreferenced input: '%1%'", worker.store.printStorePath(i));
            else
                debug("referenced input: '%1%'", worker.store.printStorePath(i));
        }

        if (curRound == nrRounds) {
            worker.store.optimisePath(actualPath); // FIXME: combine with scanForReferences()
            worker.markContentsGood(worker.store.parseStorePath(path));
        }

        ValidPathInfo info(worker.store.parseStorePath(path));
        info.narHash = hash.first;
        info.narSize = hash.second;
        info.references = std::move(references);
        info.deriver = drvPath.clone();
        info.ultimate = true;
        info.ca = ca;
        worker.store.signPathInfo(info);

        if (!info.references.empty()) info.ca.clear();

        infos.emplace(i.first, std::move(info));
    }

    if (buildMode == bmCheck) return;

    /* Apply output checks. */
    checkOutputs(infos);

    /* Compare the result with the previous round, and report which
       path is different, if any.*/
    if (curRound > 1 && prevInfos != infos) {
        assert(prevInfos.size() == infos.size());
        for (auto i = prevInfos.begin(), j = infos.begin(); i != prevInfos.end(); ++i, ++j)
            if (!(*i == *j)) {
                result.isNonDeterministic = true;
                Path prev = worker.store.printStorePath(i->second.path) + checkSuffix;
                bool prevExists = keepPreviousRound && pathExists(prev);
                auto msg = prevExists
                    ? fmt("output '%s' of '%s' differs from '%s' from previous round",
                        worker.store.printStorePath(i->second.path), worker.store.printStorePath(drvPath), prev)
                    : fmt("output '%s' of '%s' differs from previous round",
                        worker.store.printStorePath(i->second.path), worker.store.printStorePath(drvPath));

                handleDiffHook(
                    buildUser ? buildUser->getUID() : getuid(),
                    buildUser ? buildUser->getGID() : getgid(),
                    prev, worker.store.printStorePath(i->second.path),
                    worker.store.printStorePath(drvPath), tmpDir);

                if (settings.enforceDeterminism)
                    throw NotDeterministic(msg);

                printError(msg);
                curRound = nrRounds; // we know enough, bail out early
            }
    }

    /* If this is the first round of several, then move the output out of the way. */
    if (nrRounds > 1 && curRound == 1 && curRound < nrRounds && keepPreviousRound) {
        for (auto & i : drv->outputs) {
            auto path = worker.store.printStorePath(i.second.path);
            Path prev = path + checkSuffix;
            deletePath(prev);
            Path dst = path + checkSuffix;
            if (rename(path.c_str(), dst.c_str()))
                throw SysError("renaming '%s' to '%s'", path, dst);
        }
    }

    if (curRound < nrRounds) {
        prevInfos = std::move(infos);
        return;
    }

    /* Remove the .check directories if we're done. FIXME: keep them
       if the result was not determistic? */
    if (curRound == nrRounds) {
        for (auto & i : drv->outputs) {
            Path prev = worker.store.printStorePath(i.second.path) + checkSuffix;
            deletePath(prev);
        }
    }

    /* Register each output path as valid, and register the sets of
       paths referenced by each of them.  If there are cycles in the
       outputs, this will fail. */
    {
        ValidPathInfos infos2;
        for (auto & i : infos) infos2.push_back(i.second);
        worker.store.registerValidPaths(infos2);
    }

    /* In case of a fixed-output derivation hash mismatch, throw an
       exception now that we have registered the output as valid. */
    if (delayedException)
        std::rethrow_exception(delayedException);
}


void DerivationGoal::checkOutputs(const std::map<Path, ValidPathInfo> & outputs)
{
    std::map<Path, const ValidPathInfo &> outputsByPath;
    for (auto & output : outputs)
        outputsByPath.emplace(worker.store.printStorePath(output.second.path), output.second);

    for (auto & output : outputs) {
        auto & outputName = output.first;
        auto & info = output.second;

        struct Checks
        {
            bool ignoreSelfRefs = false;
            std::optional<uint64_t> maxSize, maxClosureSize;
            std::optional<Strings> allowedReferences, allowedRequisites, disallowedReferences, disallowedRequisites;
        };

        /* Compute the closure and closure size of some output. This
           is slightly tricky because some of its references (namely
           other outputs) may not be valid yet. */
        auto getClosure = [&](const StorePath & path)
        {
            uint64_t closureSize = 0;
            StorePathSet pathsDone;
            std::queue<StorePath> pathsLeft;
            pathsLeft.push(path.clone());

            while (!pathsLeft.empty()) {
                auto path = pathsLeft.front().clone();
                pathsLeft.pop();
                if (!pathsDone.insert(path.clone()).second) continue;

                auto i = outputsByPath.find(worker.store.printStorePath(path));
                if (i != outputsByPath.end()) {
                    closureSize += i->second.narSize;
                    for (auto & ref : i->second.references)
                        pathsLeft.push(ref.clone());
                } else {
                    auto info = worker.store.queryPathInfo(path);
                    closureSize += info->narSize;
                    for (auto & ref : info->references)
                        pathsLeft.push(ref.clone());
                }
            }

            return std::make_pair(std::move(pathsDone), closureSize);
        };

        auto applyChecks = [&](const Checks & checks)
        {
            if (checks.maxSize && info.narSize > *checks.maxSize)
                throw BuildError("path '%s' is too large at %d bytes; limit is %d bytes",
                    worker.store.printStorePath(info.path), info.narSize, *checks.maxSize);

            if (checks.maxClosureSize) {
                uint64_t closureSize = getClosure(info.path).second;
                if (closureSize > *checks.maxClosureSize)
                    throw BuildError("closure of path '%s' is too large at %d bytes; limit is %d bytes",
                        worker.store.printStorePath(info.path), closureSize, *checks.maxClosureSize);
            }

            auto checkRefs = [&](const std::optional<Strings> & value, bool allowed, bool recursive)
            {
                if (!value) return;

                auto spec = parseReferenceSpecifiers(worker.store, *drv, *value);

                auto used = recursive
                    ? cloneStorePathSet(getClosure(info.path).first)
                    : cloneStorePathSet(info.references);

                if (recursive && checks.ignoreSelfRefs)
                    used.erase(info.path);

                StorePathSet badPaths;

                for (auto & i : used)
                    if (allowed) {
                        if (!spec.count(i))
                            badPaths.insert(i.clone());
                    } else {
                        if (spec.count(i))
                            badPaths.insert(i.clone());
                    }

                if (!badPaths.empty()) {
                    string badPathsStr;
                    for (auto & i : badPaths) {
                        badPathsStr += "\n  ";
                        badPathsStr += worker.store.printStorePath(i);
                    }
                    throw BuildError("output '%s' is not allowed to refer to the following paths:%s",
                        worker.store.printStorePath(info.path), badPathsStr);
                }
            };

            checkRefs(checks.allowedReferences, true, false);
            checkRefs(checks.allowedRequisites, true, true);
            checkRefs(checks.disallowedReferences, false, false);
            checkRefs(checks.disallowedRequisites, false, true);
        };

        if (auto structuredAttrs = parsedDrv->getStructuredAttrs()) {
            auto outputChecks = structuredAttrs->find("outputChecks");
            if (outputChecks != structuredAttrs->end()) {
                auto output = outputChecks->find(outputName);

                if (output != outputChecks->end()) {
                    Checks checks;

                    auto maxSize = output->find("maxSize");
                    if (maxSize != output->end())
                        checks.maxSize = maxSize->get<uint64_t>();

                    auto maxClosureSize = output->find("maxClosureSize");
                    if (maxClosureSize != output->end())
                        checks.maxClosureSize = maxClosureSize->get<uint64_t>();

                    auto get = [&](const std::string & name) -> std::optional<Strings> {
                        auto i = output->find(name);
                        if (i != output->end()) {
                            Strings res;
                            for (auto j = i->begin(); j != i->end(); ++j) {
                                if (!j->is_string())
                                    throw Error("attribute '%s' of derivation '%s' must be a list of strings", name, worker.store.printStorePath(drvPath));
                                res.push_back(j->get<std::string>());
                            }
                            checks.disallowedRequisites = res;
                            return res;
                        }
                        return {};
                    };

                    checks.allowedReferences = get("allowedReferences");
                    checks.allowedRequisites = get("allowedRequisites");
                    checks.disallowedReferences = get("disallowedReferences");
                    checks.disallowedRequisites = get("disallowedRequisites");

                    applyChecks(checks);
                }
            }
        } else {
            // legacy non-structured-attributes case
            Checks checks;
            checks.ignoreSelfRefs = true;
            checks.allowedReferences = parsedDrv->getStringsAttr("allowedReferences");
            checks.allowedRequisites = parsedDrv->getStringsAttr("allowedRequisites");
            checks.disallowedReferences = parsedDrv->getStringsAttr("disallowedReferences");
            checks.disallowedRequisites = parsedDrv->getStringsAttr("disallowedRequisites");
            applyChecks(checks);
        }
    }
}


Path DerivationGoal::openLogFile()
{
    logSize = 0;

    if (!settings.keepLog) return "";

    auto baseName = std::string(baseNameOf(worker.store.printStorePath(drvPath)));

    /* Create a log file. */
    Path dir = fmt("%s/%s/%s/", worker.store.logDir, worker.store.drvsLogDir, string(baseName, 0, 2));
    createDirs(dir);

    Path logFileName = fmt("%s/%s%s", dir, string(baseName, 2),
        settings.compressLog ? ".bz2" : "");

    fdLogFile = open(logFileName.c_str(), O_CREAT | O_WRONLY | O_TRUNC | O_CLOEXEC, 0666);
    if (!fdLogFile) throw SysError(format("creating log file '%1%'") % logFileName);

    logFileSink = std::make_shared<FdSink>(fdLogFile.get());

    if (settings.compressLog)
        logSink = std::shared_ptr<CompressionSink>(makeCompressionSink("bzip2", *logFileSink));
    else
        logSink = logFileSink;

    return logFileName;
}


void DerivationGoal::closeLogFile()
{
    auto logSink2 = std::dynamic_pointer_cast<CompressionSink>(logSink);
    if (logSink2) logSink2->finish();
    if (logFileSink) logFileSink->flush();
    logSink = logFileSink = 0;
    fdLogFile = -1;
}


void DerivationGoal::deleteTmpDir(bool force)
{
    if (tmpDir != "") {
        /* Don't keep temporary directories for builtins because they
           might have privileged stuff (like a copy of netrc). */
        if (settings.keepFailed && !force && !drv->isBuiltin()) {
            printError("note: keeping build directory '%s'", tmpDir);
            chmod(tmpDir.c_str(), 0755);
        }
        else
            deletePath(tmpDir);
        tmpDir = "";
    }
}


void DerivationGoal::handleChildOutput(int fd, const string & data)
{
    if ((hook && fd == hook->builderOut.readSide.get()) ||
        (!hook && fd == builderOut.readSide.get()))
    {
        logSize += data.size();
        if (settings.maxLogSize && logSize > settings.maxLogSize) {
            printError(
                format("%1% killed after writing more than %2% bytes of log output")
                % getName() % settings.maxLogSize);
            killChild();
            done(BuildResult::LogLimitExceeded);
            return;
        }

        for (auto c : data)
            if (c == '\r')
                currentLogLinePos = 0;
            else if (c == '\n')
                flushLine();
            else {
                if (currentLogLinePos >= currentLogLine.size())
                    currentLogLine.resize(currentLogLinePos + 1);
                currentLogLine[currentLogLinePos++] = c;
            }

        if (logSink) (*logSink)(data);
    }

    if (hook && fd == hook->fromHook.readSide.get()) {
        for (auto c : data)
            if (c == '\n') {
                handleJSONLogMessage(currentHookLine, worker.act, hook->activities, true);
                currentHookLine.clear();
            } else
                currentHookLine += c;
    }
}


void DerivationGoal::handleEOF(int fd)
{
    if (!currentLogLine.empty()) flushLine();
    worker.wakeUp(shared_from_this());
}


void DerivationGoal::flushLine()
{
    if (handleJSONLogMessage(currentLogLine, *act, builderActivities, false))
        ;

    else {
        if (settings.verboseBuild &&
            (settings.printRepeatedBuilds || curRound == 1))
            printError(currentLogLine);
        else {
            logTail.push_back(currentLogLine);
            if (logTail.size() > settings.logLines) logTail.pop_front();
        }

        act->result(resBuildLogLine, currentLogLine);
    }

    currentLogLine = "";
    currentLogLinePos = 0;
}


StorePathSet DerivationGoal::checkPathValidity(bool returnValid, bool checkHash)
{
    StorePathSet result;
    for (auto & i : drv->outputs) {
        if (!wantOutput(i.first, wantedOutputs)) continue;
        bool good =
            worker.store.isValidPath(i.second.path) &&
            (!checkHash || worker.pathContentsGood(i.second.path));
        if (good == returnValid) result.insert(i.second.path.clone());
    }
    return result;
}


void DerivationGoal::addHashRewrite(const StorePath & path)
{
    auto h1 = std::string(((std::string_view) path.to_string()).substr(0, 32));
    auto p = worker.store.makeStorePath(
        "rewrite:" + std::string(drvPath.to_string()) + ":" + std::string(path.to_string()),
        Hash(htSHA256), path.name());
    auto h2 = std::string(((std::string_view) p.to_string()).substr(0, 32));
    deletePath(worker.store.printStorePath(p));
    inputRewrites[h1] = h2;
    outputRewrites[h2] = h1;
    redirectedOutputs.insert_or_assign(path.clone(), std::move(p));
}


void DerivationGoal::done(BuildResult::Status status, const string & msg)
{
    result.status = status;
    result.errorMsg = msg;
    amDone(result.success() ? ecSuccess : ecFailed);
    if (result.status == BuildResult::TimedOut)
        worker.timedOut = true;
    if (result.status == BuildResult::PermanentFailure)
        worker.permanentFailure = true;

    mcExpectedBuilds.reset();
    mcRunningBuilds.reset();

    if (result.success()) {
        if (status == BuildResult::Built)
            worker.doneBuilds++;
    } else {
        if (status != BuildResult::DependencyFailed)
            worker.failedBuilds++;
    }

    worker.updateProgress();
}


//////////////////////////////////////////////////////////////////////


class SubstitutionGoal : public Goal
{
    friend class Worker;

private:
    /* The store path that should be realised through a substitute. */
    StorePath storePath;

    /* The remaining substituters. */
    std::list<ref<Store>> subs;

    /* The current substituter. */
    std::shared_ptr<Store> sub;

    /* Whether a substituter failed. */
    bool substituterFailed = false;

    /* Path info returned by the substituter's query info operation. */
    std::shared_ptr<const ValidPathInfo> info;

    /* Pipe for the substituter's standard output. */
    Pipe outPipe;

    /* The substituter thread. */
    std::thread thr;

    std::promise<void> promise;

    /* Whether to try to repair a valid path. */
    RepairFlag repair;

    /* Location where we're downloading the substitute.  Differs from
       storePath when doing a repair. */
    Path destPath;

    std::unique_ptr<MaintainCount<uint64_t>> maintainExpectedSubstitutions,
        maintainRunningSubstitutions, maintainExpectedNar, maintainExpectedDownload;

    typedef void (SubstitutionGoal::*GoalState)();
    GoalState state;

public:
    SubstitutionGoal(StorePath && storePath, Worker & worker, RepairFlag repair = NoRepair);
    ~SubstitutionGoal();

    void timedOut() override { abort(); };

    string key() override
    {
        /* "a$" ensures substitution goals happen before derivation
           goals. */
        return "a$" + std::string(storePath.name()) + "$" + worker.store.printStorePath(storePath);
    }

    void work() override;

    /* The states. */
    void init();
    void tryNext();
    void gotInfo();
    void referencesValid();
    void tryToRun();
    void finished();

    /* Callback used by the worker to write to the log. */
    void handleChildOutput(int fd, const string & data) override;
    void handleEOF(int fd) override;

    StorePath getStorePath() { return storePath.clone(); }

    void amDone(ExitCode result) override
    {
        Goal::amDone(result);
    }
};


SubstitutionGoal::SubstitutionGoal(StorePath && storePath, Worker & worker, RepairFlag repair)
    : Goal(worker)
    , storePath(std::move(storePath))
    , repair(repair)
{
    state = &SubstitutionGoal::init;
    name = fmt("substitution of '%s'", worker.store.printStorePath(this->storePath));
    trace("created");
    maintainExpectedSubstitutions = std::make_unique<MaintainCount<uint64_t>>(worker.expectedSubstitutions);
}


SubstitutionGoal::~SubstitutionGoal()
{
    try {
        if (thr.joinable()) {
            // FIXME: signal worker thread to quit.
            thr.join();
            worker.childTerminated(this);
        }
    } catch (...) {
        ignoreException();
    }
}


void SubstitutionGoal::work()
{
    (this->*state)();
}


void SubstitutionGoal::init()
{
    trace("init");

    worker.store.addTempRoot(storePath);

    /* If the path already exists we're done. */
    if (!repair && worker.store.isValidPath(storePath)) {
        amDone(ecSuccess);
        return;
    }

    if (settings.readOnlyMode)
        throw Error("cannot substitute path '%s' - no write access to the Nix store", worker.store.printStorePath(storePath));

    subs = settings.useSubstitutes ? getDefaultSubstituters() : std::list<ref<Store>>();

    tryNext();
}


void SubstitutionGoal::tryNext()
{
    trace("trying next substituter");

    if (subs.size() == 0) {
        /* None left.  Terminate this goal and let someone else deal
           with it. */
        debug("path '%s' is required, but there is no substituter that can build it", worker.store.printStorePath(storePath));

        /* Hack: don't indicate failure if there were no substituters.
           In that case the calling derivation should just do a
           build. */
        amDone(substituterFailed ? ecFailed : ecNoSubstituters);

        if (substituterFailed) {
            worker.failedSubstitutions++;
            worker.updateProgress();
        }

        return;
    }

    sub = subs.front();
    subs.pop_front();

    if (sub->storeDir != worker.store.storeDir) {
        tryNext();
        return;
    }

    try {
        // FIXME: make async
        info = sub->queryPathInfo(storePath);
    } catch (InvalidPath &) {
        tryNext();
        return;
    } catch (SubstituterDisabled &) {
        if (settings.tryFallback) {
            tryNext();
            return;
        }
        throw;
    } catch (Error & e) {
        if (settings.tryFallback) {
            printError(e.what());
            tryNext();
            return;
        }
        throw;
    }

    /* Update the total expected download size. */
    auto narInfo = std::dynamic_pointer_cast<const NarInfo>(info);

    maintainExpectedNar = std::make_unique<MaintainCount<uint64_t>>(worker.expectedNarSize, info->narSize);

    maintainExpectedDownload =
        narInfo && narInfo->fileSize
        ? std::make_unique<MaintainCount<uint64_t>>(worker.expectedDownloadSize, narInfo->fileSize)
        : nullptr;

    worker.updateProgress();

    /* Bail out early if this substituter lacks a valid
       signature. LocalStore::addToStore() also checks for this, but
       only after we've downloaded the path. */
    if (worker.store.requireSigs
        && !sub->isTrusted
        && !info->checkSignatures(worker.store, worker.store.getPublicKeys()))
    {
        printError("warning: substituter '%s' does not have a valid signature for path '%s'",
            sub->getUri(), worker.store.printStorePath(storePath));
        tryNext();
        return;
    }

    /* To maintain the closure invariant, we first have to realise the
       paths referenced by this one. */
    for (auto & i : info->references)
        if (i != storePath) /* ignore self-references */
            addWaitee(worker.makeSubstitutionGoal(i));

    if (waitees.empty()) /* to prevent hang (no wake-up event) */
        referencesValid();
    else
        state = &SubstitutionGoal::referencesValid;
}


void SubstitutionGoal::referencesValid()
{
    trace("all references realised");

    if (nrFailed > 0) {
        debug("some references of path '%s' could not be realised", worker.store.printStorePath(storePath));
        amDone(nrNoSubstituters > 0 || nrIncompleteClosure > 0 ? ecIncompleteClosure : ecFailed);
        return;
    }

    for (auto & i : info->references)
        if (i != storePath) /* ignore self-references */
            assert(worker.store.isValidPath(i));

    state = &SubstitutionGoal::tryToRun;
    worker.wakeUp(shared_from_this());
}


void SubstitutionGoal::tryToRun()
{
    trace("trying to run");

    /* Make sure that we are allowed to start a build.  Note that even
       if maxBuildJobs == 0 (no local builds allowed), we still allow
       a substituter to run.  This is because substitutions cannot be
       distributed to another machine via the build hook. */
    if (worker.getNrLocalBuilds() >= std::max(1U, (unsigned int) settings.maxBuildJobs)) {
        worker.waitForBuildSlot(shared_from_this());
        return;
    }

    maintainRunningSubstitutions = std::make_unique<MaintainCount<uint64_t>>(worker.runningSubstitutions);
    worker.updateProgress();

    outPipe.create();

    promise = std::promise<void>();

    thr = std::thread([this]() {
        try {
            /* Wake up the worker loop when we're done. */
            Finally updateStats([this]() { outPipe.writeSide = -1; });

            Activity act(*logger, actSubstitute, Logger::Fields{worker.store.printStorePath(storePath), sub->getUri()});
            PushActivity pact(act.id);

            copyStorePath(ref<Store>(sub), ref<Store>(worker.store.shared_from_this()),
                storePath, repair, sub->isTrusted ? NoCheckSigs : CheckSigs);

            promise.set_value();
        } catch (...) {
            promise.set_exception(std::current_exception());
        }
    });

    worker.childStarted(shared_from_this(), {outPipe.readSide.get()}, true, false);

    state = &SubstitutionGoal::finished;
}


void SubstitutionGoal::finished()
{
    trace("substitute finished");

    thr.join();
    worker.childTerminated(this);

    try {
        promise.get_future().get();
    } catch (std::exception & e) {
        printError(e.what());

        /* Cause the parent build to fail unless --fallback is given,
           or the substitute has disappeared. The latter case behaves
           the same as the substitute never having existed in the
           first place. */
        try {
            throw;
        } catch (SubstituteGone &) {
        } catch (...) {
            substituterFailed = true;
        }

        /* Try the next substitute. */
        state = &SubstitutionGoal::tryNext;
        worker.wakeUp(shared_from_this());
        return;
    }

    worker.markContentsGood(storePath.clone());

    printMsg(lvlChatty, "substitution of path '%s' succeeded", worker.store.printStorePath(storePath));

    maintainRunningSubstitutions.reset();

    maintainExpectedSubstitutions.reset();
    worker.doneSubstitutions++;

    if (maintainExpectedDownload) {
        auto fileSize = maintainExpectedDownload->delta;
        maintainExpectedDownload.reset();
        worker.doneDownloadSize += fileSize;
    }

    worker.doneNarSize += maintainExpectedNar->delta;
    maintainExpectedNar.reset();

    worker.updateProgress();

    amDone(ecSuccess);
}


void SubstitutionGoal::handleChildOutput(int fd, const string & data)
{
}


void SubstitutionGoal::handleEOF(int fd)
{
    if (fd == outPipe.readSide.get()) worker.wakeUp(shared_from_this());
}


//////////////////////////////////////////////////////////////////////


Worker::Worker(LocalStore & store)
    : act(*logger, actRealise)
    , actDerivations(*logger, actBuilds)
    , actSubstitutions(*logger, actCopyPaths)
    , store(store)
{
    /* Debugging: prevent recursive workers. */
    nrLocalBuilds = 0;
    lastWokenUp = steady_time_point::min();
    permanentFailure = false;
    timedOut = false;
    hashMismatch = false;
    checkMismatch = false;
}


Worker::~Worker()
{
    /* Explicitly get rid of all strong pointers now.  After this all
       goals that refer to this worker should be gone.  (Otherwise we
       are in trouble, since goals may call childTerminated() etc. in
       their destructors). */
    topGoals.clear();

    assert(expectedSubstitutions == 0);
    assert(expectedDownloadSize == 0);
    assert(expectedNarSize == 0);
}


GoalPtr Worker::makeDerivationGoal(const StorePath & path,
    const StringSet & wantedOutputs, BuildMode buildMode)
{
    GoalPtr goal = derivationGoals[path.clone()].lock(); // FIXME
    if (!goal) {
        goal = std::make_shared<DerivationGoal>(path.clone(), wantedOutputs, *this, buildMode);
        derivationGoals.insert_or_assign(path.clone(), goal);
        wakeUp(goal);
    } else
        (dynamic_cast<DerivationGoal *>(goal.get()))->addWantedOutputs(wantedOutputs);
    return goal;
}


std::shared_ptr<DerivationGoal> Worker::makeBasicDerivationGoal(StorePath && drvPath,
    const BasicDerivation & drv, BuildMode buildMode)
{
    auto goal = std::make_shared<DerivationGoal>(std::move(drvPath), drv, *this, buildMode);
    wakeUp(goal);
    return goal;
}


GoalPtr Worker::makeSubstitutionGoal(const StorePath & path, RepairFlag repair)
{
    GoalPtr goal = substitutionGoals[path.clone()].lock(); // FIXME
    if (!goal) {
        goal = std::make_shared<SubstitutionGoal>(path.clone(), *this, repair);
        substitutionGoals.insert_or_assign(path.clone(), goal);
        wakeUp(goal);
    }
    return goal;
}


static void removeGoal(GoalPtr goal, WeakGoalMap & goalMap)
{
    /* !!! inefficient */
    for (WeakGoalMap::iterator i = goalMap.begin();
         i != goalMap.end(); )
        if (i->second.lock() == goal) {
            WeakGoalMap::iterator j = i; ++j;
            goalMap.erase(i);
            i = j;
        }
        else ++i;
}


void Worker::removeGoal(GoalPtr goal)
{
    nix::removeGoal(goal, derivationGoals);
    nix::removeGoal(goal, substitutionGoals);
    if (topGoals.find(goal) != topGoals.end()) {
        topGoals.erase(goal);
        /* If a top-level goal failed, then kill all other goals
           (unless keepGoing was set). */
        if (goal->getExitCode() == Goal::ecFailed && !settings.keepGoing)
            topGoals.clear();
    }

    /* Wake up goals waiting for any goal to finish. */
    for (auto & i : waitingForAnyGoal) {
        GoalPtr goal = i.lock();
        if (goal) wakeUp(goal);
    }

    waitingForAnyGoal.clear();
}


void Worker::wakeUp(GoalPtr goal)
{
    goal->trace("woken up");
    addToWeakGoals(awake, goal);
}


unsigned Worker::getNrLocalBuilds()
{
    return nrLocalBuilds;
}


void Worker::childStarted(GoalPtr goal, const set<int> & fds,
    bool inBuildSlot, bool respectTimeouts)
{
    Child child;
    child.goal = goal;
    child.goal2 = goal.get();
    child.fds = fds;
    child.timeStarted = child.lastOutput = steady_time_point::clock::now();
    child.inBuildSlot = inBuildSlot;
    child.respectTimeouts = respectTimeouts;
    children.emplace_back(child);
    if (inBuildSlot) nrLocalBuilds++;
}


void Worker::childTerminated(Goal * goal, bool wakeSleepers)
{
    auto i = std::find_if(children.begin(), children.end(),
        [&](const Child & child) { return child.goal2 == goal; });
    if (i == children.end()) return;

    if (i->inBuildSlot) {
        assert(nrLocalBuilds > 0);
        nrLocalBuilds--;
    }

    children.erase(i);

    if (wakeSleepers) {

        /* Wake up goals waiting for a build slot. */
        for (auto & j : wantingToBuild) {
            GoalPtr goal = j.lock();
            if (goal) wakeUp(goal);
        }

        wantingToBuild.clear();
    }
}


void Worker::waitForBuildSlot(GoalPtr goal)
{
    debug("wait for build slot");
    if (getNrLocalBuilds() < settings.maxBuildJobs)
        wakeUp(goal); /* we can do it right away */
    else
        addToWeakGoals(wantingToBuild, goal);
}


void Worker::waitForAnyGoal(GoalPtr goal)
{
    debug("wait for any goal");
    addToWeakGoals(waitingForAnyGoal, goal);
}


void Worker::waitForAWhile(GoalPtr goal)
{
    debug("wait for a while");
    addToWeakGoals(waitingForAWhile, goal);
}


void Worker::run(const Goals & _topGoals)
{
    for (auto & i : _topGoals) topGoals.insert(i);

    debug("entered goal loop");

    while (1) {

        checkInterrupt();

        store.autoGC(false);

        /* Call every wake goal (in the ordering established by
           CompareGoalPtrs). */
        while (!awake.empty() && !topGoals.empty()) {
            Goals awake2;
            for (auto & i : awake) {
                GoalPtr goal = i.lock();
                if (goal) awake2.insert(goal);
            }
            awake.clear();
            for (auto & goal : awake2) {
                checkInterrupt();
                goal->work();
                if (topGoals.empty()) break; // stuff may have been cancelled
            }
        }

        if (topGoals.empty()) break;

        /* Wait for input. */
        if (!children.empty() || !waitingForAWhile.empty())
            waitForInput();
        else {
            if (awake.empty() && 0 == settings.maxBuildJobs) throw Error(
                "unable to start any build; either increase '--max-jobs' "
                "or enable remote builds");
            assert(!awake.empty());
        }
    }

    /* If --keep-going is not set, it's possible that the main goal
       exited while some of its subgoals were still active.  But if
       --keep-going *is* set, then they must all be finished now. */
    assert(!settings.keepGoing || awake.empty());
    assert(!settings.keepGoing || wantingToBuild.empty());
    assert(!settings.keepGoing || children.empty());
}


void Worker::waitForInput()
{
    printMsg(lvlVomit, "waiting for children");

    /* Process output from the file descriptors attached to the
       children, namely log output and output path creation commands.
       We also use this to detect child termination: if we get EOF on
       the logger pipe of a build, we assume that the builder has
       terminated. */

    bool useTimeout = false;
    long timeout = 0;
    auto before = steady_time_point::clock::now();

    /* If we're monitoring for silence on stdout/stderr, or if there
       is a build timeout, then wait for input until the first
       deadline for any child. */
    auto nearest = steady_time_point::max(); // nearest deadline
    if (settings.minFree.get() != 0)
        // Periodicallty wake up to see if we need to run the garbage collector.
        nearest = before + std::chrono::seconds(10);
    for (auto & i : children) {
        if (!i.respectTimeouts) continue;
        if (0 != settings.maxSilentTime)
            nearest = std::min(nearest, i.lastOutput + std::chrono::seconds(settings.maxSilentTime));
        if (0 != settings.buildTimeout)
            nearest = std::min(nearest, i.timeStarted + std::chrono::seconds(settings.buildTimeout));
    }
    if (nearest != steady_time_point::max()) {
        timeout = std::max(1L, (long) std::chrono::duration_cast<std::chrono::seconds>(nearest - before).count());
        useTimeout = true;
    }

    /* If we are polling goals that are waiting for a lock, then wake
       up after a few seconds at most. */
    if (!waitingForAWhile.empty()) {
        useTimeout = true;
        if (lastWokenUp == steady_time_point::min())
            printError("waiting for locks, build slots or build users...");
        if (lastWokenUp == steady_time_point::min() || lastWokenUp > before) lastWokenUp = before;
        timeout = std::max(1L,
            (long) std::chrono::duration_cast<std::chrono::seconds>(
                lastWokenUp + std::chrono::seconds(settings.pollInterval) - before).count());
    } else lastWokenUp = steady_time_point::min();

    if (useTimeout)
        vomit("sleeping %d seconds", timeout);

    /* Use select() to wait for the input side of any logger pipe to
       become `available'.  Note that `available' (i.e., non-blocking)
       includes EOF. */
    std::vector<struct pollfd> pollStatus;
    std::map <int, int> fdToPollStatus;
    for (auto & i : children) {
        for (auto & j : i.fds) {
            pollStatus.push_back((struct pollfd) { .fd = j, .events = POLLIN });
            fdToPollStatus[j] = pollStatus.size() - 1;
        }
    }

    if (poll(pollStatus.data(), pollStatus.size(),
            useTimeout ? timeout * 1000 : -1) == -1) {
        if (errno == EINTR) return;
        throw SysError("waiting for input");
    }

    auto after = steady_time_point::clock::now();

    /* Process all available file descriptors. FIXME: this is
       O(children * fds). */
    decltype(children)::iterator i;
    for (auto j = children.begin(); j != children.end(); j = i) {
        i = std::next(j);

        checkInterrupt();

        GoalPtr goal = j->goal.lock();
        assert(goal);

        set<int> fds2(j->fds);
        std::vector<unsigned char> buffer(4096);
        for (auto & k : fds2) {
            if (pollStatus.at(fdToPollStatus.at(k)).revents) {
                ssize_t rd = read(k, buffer.data(), buffer.size());
                // FIXME: is there a cleaner way to handle pt close
                // than EIO? Is this even standard?
                if (rd == 0 || (rd == -1 && errno == EIO)) {
                    debug(format("%1%: got EOF") % goal->getName());
                    goal->handleEOF(k);
                    j->fds.erase(k);
                } else if (rd == -1) {
                    if (errno != EINTR)
                        throw SysError("%s: read failed", goal->getName());
                } else {
                    printMsg(lvlVomit, format("%1%: read %2% bytes")
                        % goal->getName() % rd);
                    string data((char *) buffer.data(), rd);
                    j->lastOutput = after;
                    goal->handleChildOutput(k, data);
                }
            }
        }

        if (goal->getExitCode() == Goal::ecBusy &&
            0 != settings.maxSilentTime &&
            j->respectTimeouts &&
            after - j->lastOutput >= std::chrono::seconds(settings.maxSilentTime))
        {
            printError(
                format("%1% timed out after %2% seconds of silence")
                % goal->getName() % settings.maxSilentTime);
            goal->timedOut();
        }

        else if (goal->getExitCode() == Goal::ecBusy &&
            0 != settings.buildTimeout &&
            j->respectTimeouts &&
            after - j->timeStarted >= std::chrono::seconds(settings.buildTimeout))
        {
            printError(
                format("%1% timed out after %2% seconds")
                % goal->getName() % settings.buildTimeout);
            goal->timedOut();
        }
    }

    if (!waitingForAWhile.empty() && lastWokenUp + std::chrono::seconds(settings.pollInterval) <= after) {
        lastWokenUp = after;
        for (auto & i : waitingForAWhile) {
            GoalPtr goal = i.lock();
            if (goal) wakeUp(goal);
        }
        waitingForAWhile.clear();
    }
}


unsigned int Worker::exitStatus()
{
    /*
     * 1100100
     *    ^^^^
     *    |||`- timeout
     *    ||`-- output hash mismatch
     *    |`--- build failure
     *    `---- not deterministic
     */
    unsigned int mask = 0;
    bool buildFailure = permanentFailure || timedOut || hashMismatch;
    if (buildFailure)
        mask |= 0x04;  // 100
    if (timedOut)
        mask |= 0x01;  // 101
    if (hashMismatch)
        mask |= 0x02;  // 102
    if (checkMismatch) {
        mask |= 0x08;  // 104
    }

    if (mask)
        mask |= 0x60;
    return mask ? mask : 1;
}


bool Worker::pathContentsGood(const StorePath & path)
{
    auto i = pathContentsGoodCache.find(path);
    if (i != pathContentsGoodCache.end()) return i->second;
    printInfo("checking path '%s'...", store.printStorePath(path));
    auto info = store.queryPathInfo(path);
    bool res;
    if (!pathExists(store.printStorePath(path)))
        res = false;
    else {
        HashResult current = hashPath(info->narHash.type, store.printStorePath(path));
        Hash nullHash(htSHA256);
        res = info->narHash == nullHash || info->narHash == current.first;
    }
    pathContentsGoodCache.insert_or_assign(path.clone(), res);
    if (!res) printError("path '%s' is corrupted or missing!", store.printStorePath(path));
    return res;
}


void Worker::markContentsGood(StorePath && path)
{
    pathContentsGoodCache.insert_or_assign(std::move(path), true);
}


//////////////////////////////////////////////////////////////////////


static void primeCache(Store & store, const std::vector<StorePathWithOutputs> & paths)
{
    StorePathSet willBuild, willSubstitute, unknown;
    unsigned long long downloadSize, narSize;
    store.queryMissing(paths, willBuild, willSubstitute, unknown, downloadSize, narSize);

    if (!willBuild.empty() && 0 == settings.maxBuildJobs && getMachines().empty())
        throw Error(
            "%d derivations need to be built, but neither local builds ('--max-jobs') "
            "nor remote builds ('--builders') are enabled", willBuild.size());
}


void LocalStore::buildPaths(const std::vector<StorePathWithOutputs> & drvPaths, BuildMode buildMode)
{
    Worker worker(*this);

    primeCache(*this, drvPaths);

    Goals goals;
    for (auto & path : drvPaths) {
        if (path.path.isDerivation())
            goals.insert(worker.makeDerivationGoal(path.path, path.outputs, buildMode));
        else
            goals.insert(worker.makeSubstitutionGoal(path.path, buildMode == bmRepair ? Repair : NoRepair));
    }

    worker.run(goals);

    StorePathSet failed;
    for (auto & i : goals) {
        if (i->getExitCode() != Goal::ecSuccess) {
            DerivationGoal * i2 = dynamic_cast<DerivationGoal *>(i.get());
            if (i2) failed.insert(i2->getDrvPath());
            else failed.insert(dynamic_cast<SubstitutionGoal *>(i.get())->getStorePath());
        }
    }

    if (!failed.empty())
        throw Error(worker.exitStatus(), "build of %s failed", showPaths(failed));
}


BuildResult LocalStore::buildDerivation(const StorePath & drvPath, const BasicDerivation & drv,
    BuildMode buildMode)
{
    Worker worker(*this);
    auto goal = worker.makeBasicDerivationGoal(drvPath.clone(), drv, buildMode);

    BuildResult result;

    try {
        worker.run(Goals{goal});
        result = goal->getResult();
    } catch (Error & e) {
        result.status = BuildResult::MiscFailure;
        result.errorMsg = e.msg();
    }

    return result;
}


void LocalStore::ensurePath(const StorePath & path)
{
    /* If the path is already valid, we're done. */
    if (isValidPath(path)) return;

    primeCache(*this, {StorePathWithOutputs(path)});

    Worker worker(*this);
    GoalPtr goal = worker.makeSubstitutionGoal(path);
    Goals goals = {goal};

    worker.run(goals);

    if (goal->getExitCode() != Goal::ecSuccess)
        throw Error(worker.exitStatus(), "path '%s' does not exist and cannot be created", printStorePath(path));
}


void LocalStore::repairPath(const StorePath & path)
{
    Worker worker(*this);
    GoalPtr goal = worker.makeSubstitutionGoal(path, Repair);
    Goals goals = {goal};

    worker.run(goals);

    if (goal->getExitCode() != Goal::ecSuccess) {
        /* Since substituting the path didn't work, if we have a valid
           deriver, then rebuild the deriver. */
        auto info = queryPathInfo(path);
        if (info->deriver && isValidPath(*info->deriver)) {
            goals.clear();
            goals.insert(worker.makeDerivationGoal(*info->deriver, StringSet(), bmRepair));
            worker.run(goals);
        } else
            throw Error(worker.exitStatus(), "cannot repair path '%s'", printStorePath(path));
    }
}


}<|MERGE_RESOLUTION|>--- conflicted
+++ resolved
@@ -3692,14 +3692,7 @@
 
         if (fixedOutput) {
 
-<<<<<<< HEAD
             if (i.second.hash->method == FileIngestionMethod::Flat) {
-=======
-            FileIngestionMethod recursive; Hash h;
-            i.second.parseHashInfo(recursive, h);
-
-            if (recursive == FileIngestionMethod::Flat) {
->>>>>>> b90241ce
                 /* The output path should be a regular file without execute permission. */
                 if (!S_ISREG(st.st_mode) || (st.st_mode & S_IXUSR) != 0)
                     throw BuildError(
@@ -3709,15 +3702,9 @@
 
             /* Check the hash. In hash mode, move the path produced by
                the derivation to its content-addressed location. */
-<<<<<<< HEAD
             Hash h2 = i.second.hash->method == FileIngestionMethod::Recursive
                 ? hashPath(i.second.hash->hash.type, actualPath).first
                 : hashFile(i.second.hash->hash.type, actualPath);
-=======
-            Hash h2 = recursive == FileIngestionMethod::Recursive
-                ? hashPath(h.type, actualPath).first
-                : hashFile(h.type, actualPath);
->>>>>>> b90241ce
 
             auto dest = worker.store.makeFixedOutputPath(i.second.hash->method, h2, i.second.path.name());
 
