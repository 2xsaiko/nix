--- conflicted
+++ resolved
@@ -106,18 +106,7 @@
 
 struct Goal : public std::enable_shared_from_this<Goal>
 {
-<<<<<<< HEAD
-public:
-    enum struct ExitCode {
-        Busy,
-        Success,
-        Failed,
-        NoSubstituters,
-        IncompleteClosure,
-    };
-=======
     typedef enum {ecBusy, ecSuccess, ecFailed, ecNoSubstituters, ecIncompleteClosure} ExitCode;
->>>>>>> 669c3992
 
     /* Backlink to the worker. */
     Worker & worker;
@@ -152,7 +141,7 @@
     Goal(Worker & worker) : worker(worker)
     {
         nrFailed = nrNoSubstituters = nrIncompleteClosure = 0;
-        exitCode = ExitCode::Busy;
+        exitCode = ecBusy;
     }
 
     virtual ~Goal()
@@ -364,8 +353,8 @@
     {
         actDerivations.progress(doneBuilds, expectedBuilds + doneBuilds, runningBuilds, failedBuilds);
         actSubstitutions.progress(doneSubstitutions, expectedSubstitutions + doneSubstitutions, runningSubstitutions, failedSubstitutions);
-        act.setExpected(ActivityType::Download, expectedDownloadSize + doneDownloadSize);
-        act.setExpected(ActivityType::CopyPath, expectedNarSize + doneNarSize);
+        act.setExpected(actFileTransfer, expectedDownloadSize + doneDownloadSize);
+        act.setExpected(actCopyPath, expectedNarSize + doneNarSize);
     }
 };
 
@@ -397,13 +386,13 @@
 
     trace(fmt("waitee '%s' done; %d left", waitee->name, waitees.size()));
 
-    if (result == ExitCode::Failed || result == ExitCode::NoSubstituters || result == ExitCode::IncompleteClosure) ++nrFailed;
-
-    if (result == ExitCode::NoSubstituters) ++nrNoSubstituters;
-
-    if (result == ExitCode::IncompleteClosure) ++nrIncompleteClosure;
-
-    if (waitees.empty() || (result == ExitCode::Failed && !settings.keepGoing)) {
+    if (result == ecFailed || result == ecNoSubstituters || result == ecIncompleteClosure) ++nrFailed;
+
+    if (result == ecNoSubstituters) ++nrNoSubstituters;
+
+    if (result == ecIncompleteClosure) ++nrIncompleteClosure;
+
+    if (waitees.empty() || (result == ecFailed && !settings.keepGoing)) {
 
         /* If we failed and keepGoing is not set, we remove all
            remaining waitees. */
@@ -423,8 +412,8 @@
 void Goal::amDone(ExitCode result, std::optional<Error> ex)
 {
     trace("done");
-    assert(exitCode == ExitCode::Busy);
-    assert(result == ExitCode::Success || result == ExitCode::Failed || result == ExitCode::NoSubstituters || result == ExitCode::IncompleteClosure);
+    assert(exitCode == ecBusy);
+    assert(result == ecSuccess || result == ecFailed || result == ecNoSubstituters || result == ecIncompleteClosure);
     exitCode = result;
 
     if (ex) {
@@ -689,7 +678,7 @@
 
         Strings args = {
             std::string(baseNameOf(settings.buildHook.get())),
-            std::to_string((uint64_t)verbosity),
+            std::to_string(verbosity),
         };
 
         execv(settings.buildHook.get().c_str(), stringsToCharPtrs(args).data());
@@ -1427,7 +1416,7 @@
         "building '%s'", worker.store.printStorePath(drvPath), curRound, nrRounds);
     fmt("building '%s'", worker.store.printStorePath(drvPath));
     if (hook) msg += fmt(" on '%s'", machineName);
-    act = std::make_unique<Activity>(*logger, Verbosity::Info, ActivityType::Build, msg,
+    act = std::make_unique<Activity>(*logger, lvlInfo, actBuild, msg,
         Logger::Fields{worker.store.printStorePath(drvPath), hook ? machineName : "", curRound, nrRounds});
     mcRunningBuilds = std::make_unique<MaintainCount<uint64_t>>(worker.runningBuilds);
     worker.updateProgress();
@@ -1487,20 +1476,6 @@
        `preferLocalBuild' set.  Also, check and repair modes are only
        supported for local builds. */
     bool buildLocally = buildMode != bmNormal || parsedDrv->willBuildLocally();
-
-    auto started = [&]() {
-        auto msg = fmt(
-            buildMode == bmRepair ? "repairing outputs of '%s'" :
-            buildMode == bmCheck ? "checking outputs of '%s'" :
-            nrRounds > 1 ? "building '%s' (round %d/%d)" :
-            "building '%s'", worker.store.printStorePath(drvPath), curRound, nrRounds);
-        fmt("building '%s'", worker.store.printStorePath(drvPath));
-        if (hook) msg += fmt(" on '%s'", machineName);
-        act = std::make_unique<Activity>(*logger, Verbosity::Info, ActivityType::Build, msg,
-            Logger::Fields{worker.store.printStorePath(drvPath), hook ? machineName : "", curRound, nrRounds});
-        mcRunningBuilds = std::make_unique<MaintainCount<uint64_t>>(worker.runningBuilds);
-        worker.updateProgress();
-    };
 
     /* Is the build hook willing to accept this job? */
     if (!buildLocally) {
@@ -1713,7 +1688,7 @@
         registerOutputs();
 
         if (settings.postBuildHook != "") {
-            Activity act(*logger, Verbosity::Info, ActivityType::PostBuildHook,
+            Activity act(*logger, lvlInfo, actPostBuildHook,
                 fmt("running post-build-hook '%s'", settings.postBuildHook),
                 Logger::Fields{worker.store.printStorePath(drvPath)});
             PushActivity pact(act.id);
@@ -1745,15 +1720,7 @@
                 }
 
                 void flushLine() {
-<<<<<<< HEAD
-                    if (settings.verboseBuild) {
-                        printError("post-build-hook: " + currentLine);
-                    } else {
-                        act.result(ResultType::PostBuildLogLine, currentLine);
-                    }
-=======
                     act.result(resPostBuildLogLine, currentLine);
->>>>>>> 669c3992
                     currentLine.clear();
                 }
 
@@ -2157,7 +2124,7 @@
         /* Clean up the chroot directory automatically. */
         autoDelChroot = std::make_shared<AutoDelete>(chrootRootDir);
 
-        printMsg(Verbosity::Chatty, format("setting up chroot environment in '%1%'") % chrootRootDir);
+        printMsg(lvlChatty, format("setting up chroot environment in '%1%'") % chrootRootDir);
 
         if (mkdir(chrootRootDir.c_str(), 0750) == -1)
             throw SysError("cannot create '%1%'", chrootRootDir);
@@ -2266,7 +2233,7 @@
     }
 
     if (useChroot && settings.preBuildHook != "" && dynamic_cast<Derivation *>(drv.get())) {
-        printMsg(Verbosity::Chatty, format("executing pre-build hook '%1%'")
+        printMsg(lvlChatty, format("executing pre-build hook '%1%'")
             % settings.preBuildHook);
         auto args = useChroot ? Strings({worker.store.printStorePath(drvPath), chrootRootDir}) :
             Strings({ worker.store.printStorePath(drvPath) });
@@ -2307,11 +2274,7 @@
         startDaemon();
 
     /* Run the builder. */
-<<<<<<< HEAD
-    printMsg(Verbosity::Chatty, format("executing builder '%1%'") % drv->builder);
-=======
     printMsg(lvlChatty, "executing builder '%1%'", drv->builder);
->>>>>>> 669c3992
 
     /* Create the log file. */
     Path logFile = openLogFile();
@@ -2547,8 +2510,8 @@
             if (passAsFile.find(i.first) == passAsFile.end()) {
                 env[i.first] = i.second;
             } else {
-                auto hash = hashString(HashType::SHA256, i.first);
-                string fn = ".attr-" + hash.to_string(Base::Base32, false);
+                auto hash = hashString(htSHA256, i.first);
+                string fn = ".attr-" + hash.to_string(Base32, false);
                 Path p = tmpDir + "/" + fn;
                 writeFile(p, rewriteStrings(i.second, inputRewrites));
                 chownToBuilder(p);
@@ -2794,7 +2757,7 @@
     { throw Error("queryPathFromHashPart"); }
 
     StorePath addToStore(const string & name, const Path & srcPath,
-        FileIngestionMethod method = FileIngestionMethod::Recursive, HashType hashAlgo = HashType::SHA256,
+        FileIngestionMethod method = FileIngestionMethod::Recursive, HashType hashAlgo = htSHA256,
         PathFilter & filter = defaultPathFilter, RepairFlag repair = NoRepair) override
     { throw Error("addToStore"); }
 
@@ -2807,7 +2770,7 @@
     }
 
     StorePath addToStoreFromDump(const string & dump, const string & name,
-        FileIngestionMethod method = FileIngestionMethod::Recursive, HashType hashAlgo = HashType::SHA256, RepairFlag repair = NoRepair) override
+        FileIngestionMethod method = FileIngestionMethod::Recursive, HashType hashAlgo = htSHA256, RepairFlag repair = NoRepair) override
     {
         auto path = next->addToStoreFromDump(dump, name, method, hashAlgo, repair);
         goal.addDependency(path);
@@ -3780,13 +3743,8 @@
                 delayedException = std::make_exception_ptr(
                     BuildError("hash mismatch in fixed-output derivation '%s':\n  wanted: %s\n  got:    %s",
                         worker.store.printStorePath(dest),
-<<<<<<< HEAD
-                        i.second.hash->hash.to_string(Base::SRI),
-                        h2.to_string(Base::SRI)));
-=======
                         i.second.hash->hash.to_string(SRI, true),
                         h2.to_string(SRI, true)));
->>>>>>> 669c3992
 
                 Path actualDest = worker.store.Store::toRealPath(dest);
 
@@ -3806,11 +3764,7 @@
             else
                 assert(worker.store.parseStorePath(path) == dest);
 
-<<<<<<< HEAD
             ca = FileSystemHash { i.second.hash->method, h2 };
-=======
-            ca = makeFixedOutputCA(i.second.hash->method, h2);
->>>>>>> 669c3992
         }
 
         /* Get rid of all weird permissions.  This also checks that
@@ -4237,7 +4191,7 @@
         logTail.push_back(currentLogLine);
         if (logTail.size() > settings.logLines) logTail.pop_front();
 
-        act->result(ResultType::BuildLogLine, currentLogLine);
+        act->result(resBuildLogLine, currentLogLine);
     }
 
     currentLogLine = "";
@@ -4264,7 +4218,7 @@
     auto h1 = std::string(((std::string_view) path.to_string()).substr(0, 32));
     auto p = worker.store.makeStorePath(
         "rewrite:" + std::string(drvPath.to_string()) + ":" + std::string(path.to_string()),
-        Hash(HashType::SHA256), path.name());
+        Hash(htSHA256), path.name());
     auto h2 = std::string(((std::string_view) p.to_string()).substr(0, 32));
     deletePath(worker.store.printStorePath(p));
     inputRewrites[h1] = h2;
@@ -4276,14 +4230,9 @@
 void DerivationGoal::done(BuildResult::Status status, std::optional<Error> ex)
 {
     result.status = status;
-<<<<<<< HEAD
-    result.errorMsg = msg;
-    amDone(result.success() ? ExitCode::Success : ExitCode::Failed);
-=======
     if (ex)
         result.errorMsg = ex->what();
     amDone(result.success() ? ecSuccess : ecFailed, ex);
->>>>>>> 669c3992
     if (result.status == BuildResult::TimedOut)
         worker.timedOut = true;
     if (result.status == BuildResult::PermanentFailure)
@@ -4419,7 +4368,7 @@
 
     /* If the path already exists we're done. */
     if (!repair && worker.store.isValidPath(storePath)) {
-        amDone(ExitCode::Success);
+        amDone(ecSuccess);
         return;
     }
 
@@ -4444,7 +4393,7 @@
         /* Hack: don't indicate failure if there were no substituters.
            In that case the calling derivation should just do a
            build. */
-        amDone(substituterFailed ? ExitCode::Failed : ExitCode::NoSubstituters);
+        amDone(substituterFailed ? ecFailed : ecNoSubstituters);
 
         if (substituterFailed) {
             worker.failedSubstitutions++;
@@ -4530,7 +4479,7 @@
 
     if (nrFailed > 0) {
         debug("some references of path '%s' could not be realised", worker.store.printStorePath(storePath));
-        amDone(nrNoSubstituters > 0 || nrIncompleteClosure > 0 ? ExitCode::IncompleteClosure : ExitCode::Failed);
+        amDone(nrNoSubstituters > 0 || nrIncompleteClosure > 0 ? ecIncompleteClosure : ecFailed);
         return;
     }
 
@@ -4568,7 +4517,7 @@
             /* Wake up the worker loop when we're done. */
             Finally updateStats([this]() { outPipe.writeSide = -1; });
 
-            Activity act(*logger, ActivityType::Substitute, Logger::Fields{worker.store.printStorePath(storePath), sub->getUri()});
+            Activity act(*logger, actSubstitute, Logger::Fields{worker.store.printStorePath(storePath), sub->getUri()});
             PushActivity pact(act.id);
 
             copyStorePath(ref<Store>(sub), ref<Store>(worker.store.shared_from_this()),
@@ -4617,7 +4566,7 @@
 
     worker.markContentsGood(storePath);
 
-    printMsg(Verbosity::Chatty, "substitution of path '%s' succeeded", worker.store.printStorePath(storePath));
+    printMsg(lvlChatty, "substitution of path '%s' succeeded", worker.store.printStorePath(storePath));
 
     maintainRunningSubstitutions.reset();
 
@@ -4635,7 +4584,7 @@
 
     worker.updateProgress();
 
-    amDone(ExitCode::Success);
+    amDone(ecSuccess);
 }
 
 
@@ -4653,9 +4602,9 @@
 
 
 Worker::Worker(LocalStore & store)
-    : act(*logger, ActivityType::Realise)
-    , actDerivations(*logger, ActivityType::Builds)
-    , actSubstitutions(*logger, ActivityType::CopyPaths)
+    : act(*logger, actRealise)
+    , actDerivations(*logger, actBuilds)
+    , actSubstitutions(*logger, actCopyPaths)
     , store(store)
 {
     /* Debugging: prevent recursive workers. */
@@ -4739,11 +4688,7 @@
         topGoals.erase(goal);
         /* If a top-level goal failed, then kill all other goals
            (unless keepGoing was set). */
-<<<<<<< HEAD
-        if (goal->getExitCode() == Goal::ExitCode::Failed && !settings.keepGoing)
-=======
         if (goal->exitCode == Goal::ecFailed && !settings.keepGoing)
->>>>>>> 669c3992
             topGoals.clear();
     }
 
@@ -4886,7 +4831,7 @@
 
 void Worker::waitForInput()
 {
-    printMsg(Verbosity::Vomit, "waiting for children");
+    printMsg(lvlVomit, "waiting for children");
 
     /* Process output from the file descriptors attached to the
        children, namely log output and output path creation commands.
@@ -4976,13 +4921,8 @@
                     if (errno != EINTR)
                         throw SysError("%s: read failed", goal->getName());
                 } else {
-<<<<<<< HEAD
-                    printMsg(Verbosity::Vomit, format("%1%: read %2% bytes")
-                        % goal->getName() % rd);
-=======
                     printMsg(lvlVomit, "%1%: read %2% bytes",
                         goal->getName(), rd);
->>>>>>> 669c3992
                     string data((char *) buffer.data(), rd);
                     j->lastOutput = after;
                     goal->handleChildOutput(k, data);
@@ -4990,11 +4930,7 @@
             }
         }
 
-<<<<<<< HEAD
-        if (goal->getExitCode() == Goal::ExitCode::Busy &&
-=======
         if (goal->exitCode == Goal::ecBusy &&
->>>>>>> 669c3992
             0 != settings.maxSilentTime &&
             j->respectTimeouts &&
             after - j->lastOutput >= std::chrono::seconds(settings.maxSilentTime))
@@ -5004,11 +4940,7 @@
                     goal->getName(), settings.maxSilentTime));
         }
 
-<<<<<<< HEAD
-        else if (goal->getExitCode() == Goal::ExitCode::Busy &&
-=======
         else if (goal->exitCode == Goal::ecBusy &&
->>>>>>> 669c3992
             0 != settings.buildTimeout &&
             j->respectTimeouts &&
             after - j->timeStarted >= std::chrono::seconds(settings.buildTimeout))
@@ -5069,11 +5001,7 @@
         res = false;
     else {
         HashResult current = hashPath(*info->narHash.type, store.printStorePath(path));
-<<<<<<< HEAD
-        Hash nullHash(HashType::SHA256);
-=======
         Hash nullHash(htSHA256);
->>>>>>> 669c3992
         res = info->narHash == nullHash || info->narHash == current.first;
     }
     pathContentsGoodCache.insert_or_assign(path, res);
@@ -5127,9 +5055,6 @@
     StorePathSet failed;
     std::optional<Error> ex;
     for (auto & i : goals) {
-<<<<<<< HEAD
-        if (i->getExitCode() != Goal::ExitCode::Success) {
-=======
         if (i->ex) {
             if (ex)
                 logError(i->ex->info());
@@ -5137,7 +5062,6 @@
                 ex = i->ex;
         }
         if (i->exitCode != Goal::ecSuccess) {
->>>>>>> 669c3992
             DerivationGoal * i2 = dynamic_cast<DerivationGoal *>(i.get());
             if (i2) failed.insert(i2->getDrvPath());
             else failed.insert(dynamic_cast<SubstitutionGoal *>(i.get())->getStorePath());
@@ -5186,10 +5110,6 @@
 
     worker.run(goals);
 
-<<<<<<< HEAD
-    if (goal->getExitCode() != Goal::ExitCode::Success)
-        throw Error(worker.exitStatus(), "path '%s' does not exist and cannot be created", printStorePath(path));
-=======
     if (goal->exitCode != Goal::ecSuccess) {
         if (goal->ex) {
             goal->ex->status = worker.exitStatus();
@@ -5197,7 +5117,6 @@
         } else
             throw Error(worker.exitStatus(), "path '%s' does not exist and cannot be created", printStorePath(path));
     }
->>>>>>> 669c3992
 }
 
 
@@ -5209,11 +5128,7 @@
 
     worker.run(goals);
 
-<<<<<<< HEAD
-    if (goal->getExitCode() != Goal::ExitCode::Success) {
-=======
     if (goal->exitCode != Goal::ecSuccess) {
->>>>>>> 669c3992
         /* Since substituting the path didn't work, if we have a valid
            deriver, then rebuild the deriver. */
         auto info = queryPathInfo(path);
