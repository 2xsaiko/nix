#include "worker.hh"
#include "substitution-goal.hh"
#include "nar-info.hh"
#include "finally.hh"

namespace nix {

PathSubstitutionGoal::PathSubstitutionGoal(const StorePath & storePath, Worker & worker, RepairFlag repair, std::optional<ContentAddress> ca)
    : Goal(worker)
    , storePath(storePath)
    , repair(repair)
    , ca(ca)
{
    state = &PathSubstitutionGoal::init;
    name = fmt("substitution of '%s'", worker.store.printStorePath(this->storePath));
    trace("created");
    maintainExpectedSubstitutions = std::make_unique<MaintainCount<uint64_t>>(worker.expectedSubstitutions);
}


PathSubstitutionGoal::~PathSubstitutionGoal()
{
    try {
        if (thr.joinable()) {
            // FIXME: signal worker thread to quit.
            thr.join();
            worker.childTerminated(this);
        }
    } catch (...) {
        ignoreException();
    }
}


void PathSubstitutionGoal::work()
{
    (this->*state)();
}


void PathSubstitutionGoal::init()
{
    trace("init");

    worker.store.addTempRoot(storePath);

    /* If the path already exists we're done. */
    if (!repair && worker.store.isValidPath(storePath)) {
        amDone(ecSuccess);
        return;
    }

    if (settings.readOnlyMode)
        throw Error("cannot substitute path '%s' - no write access to the Nix store", worker.store.printStorePath(storePath));

    subs = settings.useSubstitutes ? getDefaultSubstituters() : std::list<ref<Store>>();

    tryNext();
}


void PathSubstitutionGoal::tryNext()
{
    trace("trying next substituter");

    if (subs.size() == 0) {
        /* None left.  Terminate this goal and let someone else deal
           with it. */
        debug("path '%s' is required, but there is no substituter that can build it", worker.store.printStorePath(storePath));

        /* Hack: don't indicate failure if there were no substituters.
           In that case the calling derivation should just do a
           build. */
        amDone(substituterFailed ? ecFailed : ecNoSubstituters);

        if (substituterFailed) {
            worker.failedSubstitutions++;
            worker.updateProgress();
        }

        return;
    }

    sub = subs.front();
    subs.pop_front();

    if (ca) {
        subPath = sub->makeFixedOutputPathFromCA({
            .name = std::string { storePath.name() },
            .info = caWithoutRefs(*ca),
        });
        if (sub->storeDir == worker.store.storeDir)
            assert(subPath == storePath);
    } else if (sub->storeDir != worker.store.storeDir) {
        tryNext();
        return;
    }

    try {
        // FIXME: make async
        info = sub->queryPathInfo(subPath ? *subPath : storePath);
    } catch (InvalidPath &) {
        tryNext();
        return;
    } catch (SubstituterDisabled &) {
        if (settings.tryFallback) {
            tryNext();
            return;
        }
        throw;
    } catch (Error & e) {
        if (settings.tryFallback) {
            logError(e.info());
            tryNext();
            return;
        }
        throw;
    }

    if (info->path != storePath) {
        if (info->isContentAddressed(*sub) && info->references.empty() && !info->hasSelfReference) {
            auto info2 = std::make_shared<ValidPathInfo>(*info);
            info2->path = storePath;
            info = info2;
        } else {
            printError("asked '%s' for '%s' but got '%s'",
                sub->getUri(), worker.store.printStorePath(storePath), sub->printStorePath(info->path));
            tryNext();
            return;
        }
    }

    /* Update the total expected download size. */
    auto narInfo = std::dynamic_pointer_cast<const NarInfo>(info);

    maintainExpectedNar = std::make_unique<MaintainCount<uint64_t>>(worker.expectedNarSize, info->narSize);

    maintainExpectedDownload =
        narInfo && narInfo->fileSize
        ? std::make_unique<MaintainCount<uint64_t>>(worker.expectedDownloadSize, narInfo->fileSize)
        : nullptr;

    worker.updateProgress();

    /* Bail out early if this substituter lacks a valid
       signature. LocalStore::addToStore() also checks for this, but
       only after we've downloaded the path. */
    if (!sub->isTrusted && worker.store.pathInfoIsUntrusted(*info))
    {
        warn("substituter '%s' does not have a valid signature for path '%s'",
            sub->getUri(), worker.store.printStorePath(storePath));
        tryNext();
        return;
    }

    /* To maintain the closure invariant, we first have to realise the
       paths referenced by this one. */
    for (auto & i : info->references)
<<<<<<< HEAD
        addWaitee(worker.makeSubstitutionGoal(i));
=======
        if (i != storePath) /* ignore self-references */
            addWaitee(worker.makePathSubstitutionGoal(i));
>>>>>>> a07dc7e0

    if (waitees.empty()) /* to prevent hang (no wake-up event) */
        referencesValid();
    else
        state = &PathSubstitutionGoal::referencesValid;
}


void PathSubstitutionGoal::referencesValid()
{
    trace("all references realised");

    if (nrFailed > 0) {
        debug("some references of path '%s' could not be realised", worker.store.printStorePath(storePath));
        amDone(nrNoSubstituters > 0 || nrIncompleteClosure > 0 ? ecIncompleteClosure : ecFailed);
        return;
    }

    for (auto & i : info->references)
        assert(worker.store.isValidPath(i));

    state = &PathSubstitutionGoal::tryToRun;
    worker.wakeUp(shared_from_this());
}


void PathSubstitutionGoal::tryToRun()
{
    trace("trying to run");

    /* Make sure that we are allowed to start a build.  Note that even
       if maxBuildJobs == 0 (no local builds allowed), we still allow
       a substituter to run.  This is because substitutions cannot be
       distributed to another machine via the build hook. */
    if (worker.getNrLocalBuilds() >= std::max(1U, (unsigned int) settings.maxBuildJobs)) {
        worker.waitForBuildSlot(shared_from_this());
        return;
    }

    maintainRunningSubstitutions = std::make_unique<MaintainCount<uint64_t>>(worker.runningSubstitutions);
    worker.updateProgress();

    outPipe.create();

    promise = std::promise<void>();

    thr = std::thread([this]() {
        try {
            /* Wake up the worker loop when we're done. */
            Finally updateStats([this]() { outPipe.writeSide = -1; });

            Activity act(*logger, actSubstitute, Logger::Fields{worker.store.printStorePath(storePath), sub->getUri()});
            PushActivity pact(act.id);

            copyStorePath(ref<Store>(sub), ref<Store>(worker.store.shared_from_this()),
                subPath ? *subPath : storePath, repair, sub->isTrusted ? NoCheckSigs : CheckSigs);

            promise.set_value();
        } catch (...) {
            promise.set_exception(std::current_exception());
        }
    });

    worker.childStarted(shared_from_this(), {outPipe.readSide.get()}, true, false);

    state = &PathSubstitutionGoal::finished;
}


void PathSubstitutionGoal::finished()
{
    trace("substitute finished");

    thr.join();
    worker.childTerminated(this);

    try {
        promise.get_future().get();
    } catch (std::exception & e) {
        printError(e.what());

        /* Cause the parent build to fail unless --fallback is given,
           or the substitute has disappeared. The latter case behaves
           the same as the substitute never having existed in the
           first place. */
        try {
            throw;
        } catch (SubstituteGone &) {
        } catch (...) {
            substituterFailed = true;
        }

        /* Try the next substitute. */
        state = &PathSubstitutionGoal::tryNext;
        worker.wakeUp(shared_from_this());
        return;
    }

    worker.markContentsGood(storePath);

    printMsg(lvlChatty, "substitution of path '%s' succeeded", worker.store.printStorePath(storePath));

    maintainRunningSubstitutions.reset();

    maintainExpectedSubstitutions.reset();
    worker.doneSubstitutions++;

    if (maintainExpectedDownload) {
        auto fileSize = maintainExpectedDownload->delta;
        maintainExpectedDownload.reset();
        worker.doneDownloadSize += fileSize;
    }

    worker.doneNarSize += maintainExpectedNar->delta;
    maintainExpectedNar.reset();

    worker.updateProgress();

    amDone(ecSuccess);
}


void PathSubstitutionGoal::handleChildOutput(int fd, const string & data)
{
}


void PathSubstitutionGoal::handleEOF(int fd)
{
    if (fd == outPipe.readSide.get()) worker.wakeUp(shared_from_this());
}

}<|MERGE_RESOLUTION|>--- conflicted
+++ resolved
@@ -156,12 +156,7 @@
     /* To maintain the closure invariant, we first have to realise the
        paths referenced by this one. */
     for (auto & i : info->references)
-<<<<<<< HEAD
-        addWaitee(worker.makeSubstitutionGoal(i));
-=======
-        if (i != storePath) /* ignore self-references */
-            addWaitee(worker.makePathSubstitutionGoal(i));
->>>>>>> a07dc7e0
+        addWaitee(worker.makePathSubstitutionGoal(i));
 
     if (waitees.empty()) /* to prevent hang (no wake-up event) */
         referencesValid();
