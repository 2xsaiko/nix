--- conflicted
+++ resolved
@@ -340,7 +340,7 @@
 /* Look up the derivation by value and memoize the
    `hashDerivationModulo` call.
  */
-static DrvHashModulo & pathDerivationModulo(Store & store, const StorePath & drvPath)
+static const DrvHashModulo & pathDerivationModulo(Store & store, const StorePath & drvPath)
 {
     auto h = drvHashes.find(drvPath);
     if (h == drvHashes.end()) {
@@ -356,6 +356,10 @@
     return h->second;
 }
 
+// FIXME: Boilerplatflate for `std::visit`, put this somewhere?
+template<class... Ts> struct overloaded : Ts... { using Ts::operator()...; };
+template<class... Ts> overloaded(Ts...) -> overloaded<Ts...>;
+
 /* See the header for interface details. These are the implementation details.
 
    For fixed-output derivations, each hash in the map is not the
@@ -377,44 +381,39 @@
 {
     /* Return a fixed hash for fixed-output derivations. */
     if (drv.isFixedOutput()) {
-<<<<<<< HEAD
         std::map<std::string, Hash> outputHashes;
         for (const auto & i : drv.outputs) {
             const Hash h = hashString(htSHA256, "fixed:out:"
-                + i.second.hashAlgo + ":"
-                + i.second.hash + ":"
+                + i.second.hash->printMethodAlgo() + ":"
+                + i.second.hash->hash.to_string(Base16, false) + ":"
                 + store.printStorePath(i.second.path));
             outputHashes.insert_or_assign(std::string(i.first), std::move(h));
         }
         return outputHashes;
-=======
-        DerivationOutputs::const_iterator i = drv.outputs.begin();
-        return hashString(htSHA256, "fixed:out:"
-            + i->second.hash->printMethodAlgo() + ":"
-            + i->second.hash->hash.to_string(Base16, false) + ":"
-            + store.printStorePath(i->second.path));
->>>>>>> 984e5213
     }
 
     /* For other derivations, replace the inputs paths with recursive
        calls to this function. */
     std::map<std::string, StringSet> inputs2;
     for (auto & i : drv.inputDrvs) {
-        const auto res = pathDerivationModulo(store, i.first);
-        if (const Hash *pval = std::get_if<0>(&res)) {
-            // regular non-CA derivation, replace derivation
-            inputs2.insert_or_assign(pval->to_string(Base16, false), i.second);
-        } else if (const std::map<std::string, Hash> *pval = std::get_if<1>(&res)) {
+        const auto & res = pathDerivationModulo(store, i.first);
+        std::visit(overloaded {
+            // Regular non-CA derivation, replace derivation
+            [&](Hash drvHash) {
+                inputs2.insert_or_assign(drvHash.to_string(Base16, false), i.second);
+            },
             // CA derivation's output hashes
-            std::set justOut = { std::string("out") };
-            for (auto & output : i.second) {
-                /* Put each one in with a single "out" output.. */
-                const auto h = pval->at(output);
-                inputs2.insert_or_assign(
-                    h.to_string(Base16, false),
-                    justOut);
-            }
-        }
+            [&](CaOutputHashes outputHashes) {
+                std::set justOut = { std::string("out") };
+                for (auto & output : i.second) {
+                    /* Put each one in with a single "out" output.. */
+                    const auto h = outputHashes.at(output);
+                    inputs2.insert_or_assign(
+                        h.to_string(Base16, false),
+                        justOut);
+                }
+            },
+        }, res);
     }
 
     return hashString(htSHA256, drv.unparse(store, maskOutputs, &inputs2));
