--- conflicted
+++ resolved
@@ -897,11 +897,7 @@
         StorePathSet paths;
 
         for (auto & i : infos) {
-<<<<<<< HEAD
-            assert(i.narHash->type == htSHA256);
-=======
             assert(i.narHash && i.narHash->type == htSHA256);
->>>>>>> 507aa487
             if (isValidPath_(*state, i.path))
                 updatePathInfo(*state, i);
             else
