--- conflicted
+++ resolved
@@ -63,11 +63,7 @@
 
 typedef std::set<StorePath> StorePathSet;
 typedef std::vector<StorePath> StorePaths;
-<<<<<<< HEAD
-typedef std::map<string, StorePath> OutputPathMap;
-=======
 typedef std::map<std::string, StorePath> OutputPathMap;
->>>>>>> 8ba08959
 
 /* Extension of derivations in the Nix store. */
 const std::string drvExtension = ".drv";
