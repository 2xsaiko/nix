--- conflicted
+++ resolved
@@ -367,7 +367,7 @@
             auto deriver = readString(conn->from);
             if (deriver != "")
                 info.deriver = parseStorePath(deriver);
-            info.setReferencesPossiblyToSelf(i, readStorePaths<StorePathSet>(*this, conn->from));
+            info.setReferencesPossiblyToSelf(i.first, readStorePaths<StorePathSet>(*this, conn->from));
             info.downloadSize = readLongLong(conn->from);
             info.narSize = readLongLong(conn->from);
             infos.insert_or_assign(i.first, std::move(info));
@@ -522,13 +522,8 @@
         conn->to << wopAddToStoreNar
                  << printStorePath(info.path)
                  << (info.deriver ? printStorePath(*info.deriver) : "")
-<<<<<<< HEAD
-                 << info.narHash.to_string(Base16, false);
+                 << info.narHash->to_string(Base16, false);
         writeStorePaths(*this, conn->to, info.referencesPossiblyToSelf());
-=======
-                 << info.narHash->to_string(Base16, false);
-        writeStorePaths(*this, conn->to, info.references);
->>>>>>> a3f96258
         conn->to << info.registrationTime << info.narSize
                  << info.ultimate << info.sigs << renderContentAddress(info.ca)
                  << repair << !checkSigs;
