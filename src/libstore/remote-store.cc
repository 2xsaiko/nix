#include "serialise.hh"
#include "util.hh"
#include "remote-fs-accessor.hh"
#include "remote-store.hh"
#include "worker-protocol.hh"
#include "archive.hh"
#include "affinity.hh"
#include "globals.hh"
#include "derivations.hh"
#include "pool.hh"
#include "finally.hh"
#include "logging.hh"

#include <sys/types.h>
#include <sys/stat.h>
#include <sys/socket.h>
#include <sys/un.h>
#include <errno.h>
#include <fcntl.h>
#include <unistd.h>

#include <cstring>

namespace nix {


template<> StorePathSet readStorePaths(const Store & store, Source & from)
{
    StorePathSet paths;
    for (auto & i : readStrings<Strings>(from))
        paths.insert(store.parseStorePath(i));
    return paths;
}

void writeStorePaths(const Store & store, Sink & out, const StorePathSet & paths)
{
    out << paths.size();
    for (auto & i : paths)
        out << store.printStorePath(i);
}


StorePathCAMap readStorePathCAMap(const Store & store, Source & from)
{
    StorePathCAMap paths;
    auto count = readNum<size_t>(from);
    while (count--) {
        auto path = store.parseStorePath(readString(from));
        auto ca = parseContentAddressOpt(readString(from));
        paths.insert_or_assign(path, ca);
    }
    return paths;
}

void writeStorePathCAMap(const Store & store, Sink & out, const StorePathCAMap & paths)
{
    out << paths.size();
    for (auto & i : paths) {
        out << store.printStorePath(i.first);
        out << renderContentAddress(i.second);
    }
}


namespace worker_proto {

StorePath read(const Store & store, Source & from, Phantom<StorePath> _)
{
    return store.parseStorePath(readString(from));
}

void write(const Store & store, Sink & out, const StorePath & storePath)
{
    out << store.printStorePath(storePath);
}


template<>
std::optional<StorePath> read(const Store & store, Source & from, Phantom<std::optional<StorePath>> _)
{
    auto s = readString(from);
    return s == "" ? std::optional<StorePath> {} : store.parseStorePath(s);
}

template<>
void write(const Store & store, Sink & out, const std::optional<StorePath> & storePathOpt)
{
    out << (storePathOpt ? store.printStorePath(*storePathOpt) : "");
}

}


/* TODO: Separate these store impls into different files, give them better names */
RemoteStore::RemoteStore(const Params & params)
    : Store(params)
    , RemoteStoreConfig(params)
    , connections(make_ref<Pool<Connection>>(
            std::max(1, (int) maxConnections),
            [this]() {
                auto conn = openConnectionWrapper();
                try {
                    initConnection(*conn);
                } catch (...) {
                    failed = true;
                    throw;
                }
                return conn;
            },
            [this](const ref<Connection> & r) {
                return
                    r->to.good()
                    && r->from.good()
                    && std::chrono::duration_cast<std::chrono::seconds>(
                        std::chrono::steady_clock::now() - r->startTime).count() < maxConnectionAge;
            }
            ))
{
}


ref<RemoteStore::Connection> RemoteStore::openConnectionWrapper()
{
    if (failed)
        throw Error("opening a connection to remote store '%s' previously failed", getUri());
    try {
        return openConnection();
    } catch (...) {
        failed = true;
        throw;
    }
}


UDSRemoteStore::UDSRemoteStore(const Params & params)
    : StoreConfig(params)
    , Store(params)
    , LocalFSStore(params)
    , RemoteStore(params)
{
}


UDSRemoteStore::UDSRemoteStore(
        const std::string scheme,
        std::string socket_path,
        const Params & params)
    : UDSRemoteStore(params)
{
    path.emplace(socket_path);
}


std::string UDSRemoteStore::getUri()
{
    if (path) {
        return std::string("unix://") + *path;
    } else {
        return "daemon";
    }
}


ref<RemoteStore::Connection> UDSRemoteStore::openConnection()
{
    auto conn = make_ref<Connection>();

    /* Connect to a daemon that does the privileged work for us. */
    conn->fd = socket(PF_UNIX, SOCK_STREAM
        #ifdef SOCK_CLOEXEC
        | SOCK_CLOEXEC
        #endif
        , 0);
    if (!conn->fd)
        throw SysError("cannot create Unix domain socket");
    closeOnExec(conn->fd.get());

    string socketPath = path ? *path : settings.nixDaemonSocketFile;

    struct sockaddr_un addr;
    addr.sun_family = AF_UNIX;
    if (socketPath.size() + 1 >= sizeof(addr.sun_path))
        throw Error("socket path '%1%' is too long", socketPath);
    strcpy(addr.sun_path, socketPath.c_str());

    if (::connect(conn->fd.get(), (struct sockaddr *) &addr, sizeof(addr)) == -1)
        throw SysError("cannot connect to daemon at '%1%'", socketPath);

    conn->from.fd = conn->fd.get();
    conn->to.fd = conn->fd.get();

    conn->startTime = std::chrono::steady_clock::now();

    return conn;
}


void RemoteStore::initConnection(Connection & conn)
{
    /* Send the magic greeting, check for the reply. */
    try {
        conn.to << WORKER_MAGIC_1;
        conn.to.flush();
        unsigned int magic = readInt(conn.from);
        if (magic != WORKER_MAGIC_2) throw Error("protocol mismatch");

        conn.from >> conn.daemonVersion;
        if (GET_PROTOCOL_MAJOR(conn.daemonVersion) != GET_PROTOCOL_MAJOR(PROTOCOL_VERSION))
            throw Error("Nix daemon protocol version not supported");
        if (GET_PROTOCOL_MINOR(conn.daemonVersion) < 10)
            throw Error("the Nix daemon version is too old");
        conn.to << PROTOCOL_VERSION;

        if (GET_PROTOCOL_MINOR(conn.daemonVersion) >= 14) {
            int cpu = sameMachine() && settings.lockCPU ? lockToCurrentCPU() : -1;
            if (cpu != -1)
                conn.to << 1 << cpu;
            else
                conn.to << 0;
        }

        if (GET_PROTOCOL_MINOR(conn.daemonVersion) >= 11)
            conn.to << false;

        auto ex = conn.processStderr();
        if (ex) std::rethrow_exception(ex);
    }
    catch (Error & e) {
        throw Error("cannot open connection to remote store '%s': %s", getUri(), e.what());
    }

    setOptions(conn);
}


void RemoteStore::setOptions(Connection & conn)
{
    conn.to << wopSetOptions
       << settings.keepFailed
       << settings.keepGoing
       << settings.tryFallback
       << verbosity
       << settings.maxBuildJobs
       << settings.maxSilentTime
       << true
       << (settings.verboseBuild ? lvlError : lvlVomit)
       << 0 // obsolete log type
       << 0 /* obsolete print build trace */
       << settings.buildCores
       << settings.useSubstitutes;

    if (GET_PROTOCOL_MINOR(conn.daemonVersion) >= 12) {
        std::map<std::string, Config::SettingInfo> overrides;
        globalConfig.getSettings(overrides, true);
        overrides.erase(settings.keepFailed.name);
        overrides.erase(settings.keepGoing.name);
        overrides.erase(settings.tryFallback.name);
        overrides.erase(settings.maxBuildJobs.name);
        overrides.erase(settings.maxSilentTime.name);
        overrides.erase(settings.buildCores.name);
        overrides.erase(settings.useSubstitutes.name);
        overrides.erase(loggerSettings.showTrace.name);
        conn.to << overrides.size();
        for (auto & i : overrides)
            conn.to << i.first << i.second.value;
    }

    auto ex = conn.processStderr();
    if (ex) std::rethrow_exception(ex);
}


/* A wrapper around Pool<RemoteStore::Connection>::Handle that marks
   the connection as bad (causing it to be closed) if a non-daemon
   exception is thrown before the handle is closed. Such an exception
   causes a deviation from the expected protocol and therefore a
   desynchronization between the client and daemon. */
struct ConnectionHandle
{
    Pool<RemoteStore::Connection>::Handle handle;
    bool daemonException = false;

    ConnectionHandle(Pool<RemoteStore::Connection>::Handle && handle)
        : handle(std::move(handle))
    { }

    ConnectionHandle(ConnectionHandle && h)
        : handle(std::move(h.handle))
    { }

    ~ConnectionHandle()
    {
        if (!daemonException && std::uncaught_exceptions()) {
            handle.markBad();
            debug("closing daemon connection because of an exception");
        }
    }

    RemoteStore::Connection * operator -> () { return &*handle; }

    void processStderr(Sink * sink = 0, Source * source = 0, bool flush = true)
    {
        auto ex = handle->processStderr(sink, source, flush);
        if (ex) {
            daemonException = true;
            std::rethrow_exception(ex);
        }
    }
};


ConnectionHandle RemoteStore::getConnection()
{
    return ConnectionHandle(connections->get());
}


bool RemoteStore::isValidPathUncached(const StorePath & path)
{
    auto conn(getConnection());
    conn->to << wopIsValidPath << printStorePath(path);
    conn.processStderr();
    return readInt(conn->from);
}


StorePathSet RemoteStore::queryValidPaths(const StorePathSet & paths, SubstituteFlag maybeSubstitute)
{
    auto conn(getConnection());
    if (GET_PROTOCOL_MINOR(conn->daemonVersion) < 12) {
        StorePathSet res;
        for (auto & i : paths)
            if (isValidPath(i)) res.insert(i);
        return res;
    } else {
        conn->to << wopQueryValidPaths;
        writeStorePaths(*this, conn->to, paths);
        conn.processStderr();
        return readStorePaths<StorePathSet>(*this, conn->from);
    }
}


StorePathSet RemoteStore::queryAllValidPaths()
{
    auto conn(getConnection());
    conn->to << wopQueryAllValidPaths;
    conn.processStderr();
    return readStorePaths<StorePathSet>(*this, conn->from);
}


StorePathSet RemoteStore::querySubstitutablePaths(const StorePathSet & paths)
{
    auto conn(getConnection());
    if (GET_PROTOCOL_MINOR(conn->daemonVersion) < 12) {
        StorePathSet res;
        for (auto & i : paths) {
            conn->to << wopHasSubstitutes << printStorePath(i);
            conn.processStderr();
            if (readInt(conn->from)) res.insert(i);
        }
        return res;
    } else {
        conn->to << wopQuerySubstitutablePaths;
        writeStorePaths(*this, conn->to, paths);
        conn.processStderr();
        return readStorePaths<StorePathSet>(*this, conn->from);
    }
}


void RemoteStore::querySubstitutablePathInfos(const StorePathCAMap & pathsMap, SubstitutablePathInfos & infos)
{
    if (pathsMap.empty()) return;

    auto conn(getConnection());

    if (GET_PROTOCOL_MINOR(conn->daemonVersion) < 12) {

        for (auto & i : pathsMap) {
            SubstitutablePathInfo info;
            conn->to << wopQuerySubstitutablePathInfo << printStorePath(i.first);
            conn.processStderr();
            unsigned int reply = readInt(conn->from);
            if (reply == 0) continue;
            auto deriver = readString(conn->from);
            if (deriver != "")
                info.deriver = parseStorePath(deriver);
            info.references = readStorePaths<StorePathSet>(*this, conn->from);
            info.downloadSize = readLongLong(conn->from);
            info.narSize = readLongLong(conn->from);
            infos.insert_or_assign(i.first, std::move(info));
        }

    } else {

        conn->to << wopQuerySubstitutablePathInfos;
        if (GET_PROTOCOL_MINOR(conn->daemonVersion) < 22) {
            StorePathSet paths;
            for (auto & path : pathsMap)
                paths.insert(path.first);
            writeStorePaths(*this, conn->to, paths);
        } else
            writeStorePathCAMap(*this, conn->to, pathsMap);
        conn.processStderr();
        size_t count = readNum<size_t>(conn->from);
        for (size_t n = 0; n < count; n++) {
            SubstitutablePathInfo & info(infos[parseStorePath(readString(conn->from))]);
            auto deriver = readString(conn->from);
            if (deriver != "")
                info.deriver = parseStorePath(deriver);
            info.references = readStorePaths<StorePathSet>(*this, conn->from);
            info.downloadSize = readLongLong(conn->from);
            info.narSize = readLongLong(conn->from);
        }

    }
}


void RemoteStore::queryPathInfoUncached(const StorePath & path,
    Callback<std::shared_ptr<const ValidPathInfo>> callback) noexcept
{
    try {
        std::shared_ptr<ValidPathInfo> info;
        {
            auto conn(getConnection());
            conn->to << wopQueryPathInfo << printStorePath(path);
            try {
                conn.processStderr();
            } catch (Error & e) {
                // Ugly backwards compatibility hack.
                if (e.msg().find("is not valid") != std::string::npos)
                    throw InvalidPath(e.info());
                throw;
            }
            if (GET_PROTOCOL_MINOR(conn->daemonVersion) >= 17) {
                bool valid; conn->from >> valid;
                if (!valid) throw InvalidPath("path '%s' is not valid", printStorePath(path));
            }
            auto deriver = readString(conn->from);
            auto narHash = Hash::parseAny(readString(conn->from), htSHA256);
            info = std::make_shared<ValidPathInfo>(path, narHash);
            if (deriver != "") info->deriver = parseStorePath(deriver);
            info->references = readStorePaths<StorePathSet>(*this, conn->from);
            conn->from >> info->registrationTime >> info->narSize;
            if (GET_PROTOCOL_MINOR(conn->daemonVersion) >= 16) {
                conn->from >> info->ultimate;
                info->sigs = readStrings<StringSet>(conn->from);
                info->ca = parseContentAddressOpt(readString(conn->from));
            }
        }
        callback(std::move(info));
    } catch (...) { callback.rethrow(); }
}


void RemoteStore::queryReferrers(const StorePath & path,
    StorePathSet & referrers)
{
    auto conn(getConnection());
    conn->to << wopQueryReferrers << printStorePath(path);
    conn.processStderr();
    for (auto & i : readStorePaths<StorePathSet>(*this, conn->from))
        referrers.insert(i);
}


StorePathSet RemoteStore::queryValidDerivers(const StorePath & path)
{
    auto conn(getConnection());
    conn->to << wopQueryValidDerivers << printStorePath(path);
    conn.processStderr();
    return readStorePaths<StorePathSet>(*this, conn->from);
}


StorePathSet RemoteStore::queryDerivationOutputs(const StorePath & path)
{
    auto conn(getConnection());
    if (GET_PROTOCOL_MINOR(conn->daemonVersion) >= 0x16) {
        return Store::queryDerivationOutputs(path);
    }
    conn->to << wopQueryDerivationOutputs << printStorePath(path);
    conn.processStderr();
    return readStorePaths<StorePathSet>(*this, conn->from);
}


std::map<std::string, std::optional<StorePath>> RemoteStore::queryPartialDerivationOutputMap(const StorePath & path)
{
    if (GET_PROTOCOL_MINOR(getProtocol()) >= 0x16) {
        auto conn(getConnection());
        conn->to << wopQueryDerivationOutputMap << printStorePath(path);
        conn.processStderr();
        return worker_proto::read(*this, conn->from, Phantom<std::map<std::string, std::optional<StorePath>>> {});
    } else {
        // Fallback for old daemon versions.
        // For floating-CA derivations (and their co-dependencies) this is an
        // under-approximation as it only returns the paths that can be inferred
        // from the derivation itself (and not the ones that are known because
        // the have been built), but as old stores don't handle floating-CA
        // derivations this shouldn't matter
        auto derivation = readDerivation(path);
        auto outputsWithOptPaths = derivation.outputsAndOptPaths(*this);
        std::map<std::string, std::optional<StorePath>> ret;
        for (auto & [outputName, outputAndPath] : outputsWithOptPaths) {
            ret.emplace(outputName, outputAndPath.second);
        }
        return ret;
    }

}

std::optional<StorePath> RemoteStore::queryPathFromHashPart(const std::string & hashPart)
{
    auto conn(getConnection());
    conn->to << wopQueryPathFromHashPart << hashPart;
    conn.processStderr();
    Path path = readString(conn->from);
    if (path.empty()) return {};
    return parseStorePath(path);
}


void RemoteStore::addToStore(const ValidPathInfo & info, Source & source,
    RepairFlag repair, CheckSigsFlag checkSigs)
{
    auto conn(getConnection());

    if (GET_PROTOCOL_MINOR(conn->daemonVersion) < 18) {
        conn->to << wopImportPaths;

        auto source2 = sinkToSource([&](Sink & sink) {
            sink << 1 // == path follows
                ;
            copyNAR(source, sink);
            sink
                << exportMagic
                << printStorePath(info.path);
            writeStorePaths(*this, sink, info.references);
            sink
                << (info.deriver ? printStorePath(*info.deriver) : "")
                << 0 // == no legacy signature
                << 0 // == no path follows
                ;
        });

        conn.processStderr(0, source2.get());

        auto importedPaths = readStorePaths<StorePathSet>(*this, conn->from);
        assert(importedPaths.size() <= 1);
    }

    else {
        conn->to << wopAddToStoreNar
                 << printStorePath(info.path)
                 << (info.deriver ? printStorePath(*info.deriver) : "")
                 << info.narHash.to_string(Base16, false);
        writeStorePaths(*this, conn->to, info.references);
        conn->to << info.registrationTime << info.narSize
                 << info.ultimate << info.sigs << renderContentAddress(info.ca)
                 << repair << !checkSigs;

        if (GET_PROTOCOL_MINOR(conn->daemonVersion) >= 23) {

            conn->to.flush();

            std::exception_ptr ex;

            struct FramedSink : BufferedSink
            {
                ConnectionHandle & conn;
                std::exception_ptr & ex;

                FramedSink(ConnectionHandle & conn, std::exception_ptr & ex) : conn(conn), ex(ex)
                { }

                ~FramedSink()
                {
                    try {
                        conn->to << 0;
                        conn->to.flush();
                    } catch (...) {
                        ignoreException();
                    }
                }

                void write(const unsigned char * data, size_t len) override
                {
                    /* Don't send more data if the remote has
                       encountered an error. */
                    if (ex) {
                        auto ex2 = ex;
                        ex = nullptr;
                        std::rethrow_exception(ex2);
                    }
                    conn->to << len;
                    conn->to(data, len);
                };
            };

            /* Handle log messages / exceptions from the remote on a
               separate thread. */
            std::thread stderrThread([&]()
            {
                try {
                    conn.processStderr(nullptr, nullptr, false);
                } catch (...) {
                    ex = std::current_exception();
                }
            });

            Finally joinStderrThread([&]()
            {
                if (stderrThread.joinable()) {
                    stderrThread.join();
                    if (ex) {
                        try {
                            std::rethrow_exception(ex);
                        } catch (...) {
                            ignoreException();
                        }
                    }
                }
            });

            {
                FramedSink sink(conn, ex);
                copyNAR(source, sink);
                sink.flush();
            }

            stderrThread.join();
            if (ex)
                std::rethrow_exception(ex);

        } else if (GET_PROTOCOL_MINOR(conn->daemonVersion) >= 21) {
            conn.processStderr(0, &source);
        } else {
            copyNAR(source, conn->to);
            conn.processStderr(0, nullptr);
        }
    }
}


StorePath RemoteStore::addToStore(const string & name, const Path & _srcPath,
    FileIngestionMethod method, HashType hashAlgo, PathFilter & filter, RepairFlag repair)
{
    if (repair) throw Error("repairing is not supported when building through the Nix daemon");

    auto conn(getConnection());

    Path srcPath(absPath(_srcPath));

    conn->to
        << wopAddToStore
        << name
        << ((hashAlgo == htSHA256 && method == FileIngestionMethod::Recursive) ? 0 : 1) /* backwards compatibility hack */
        << (method == FileIngestionMethod::Recursive ? 1 : 0)
        << printHashType(hashAlgo);

    try {
        conn->to.written = 0;
        conn->to.warn = true;
        connections->incCapacity();
        {
            Finally cleanup([&]() { connections->decCapacity(); });
            dumpPath(srcPath, conn->to, filter);
        }
        conn->to.warn = false;
        conn.processStderr();
    } catch (SysError & e) {
        /* Daemon closed while we were sending the path. Probably OOM
           or I/O error. */
        if (e.errNo == EPIPE)
            try {
                conn.processStderr();
            } catch (EndOfFile & e) { }
        throw;
    }

    return parseStorePath(readString(conn->from));
}


StorePath RemoteStore::addTextToStore(const string & name, const string & s,
    const StorePathSet & references, RepairFlag repair)
{
    if (repair) throw Error("repairing is not supported when building through the Nix daemon");

    auto conn(getConnection());
    conn->to << wopAddTextToStore << name << s;
    writeStorePaths(*this, conn->to, references);

    conn.processStderr();
    return parseStorePath(readString(conn->from));
}


void RemoteStore::buildPaths(const std::vector<StorePathWithOutputs> & drvPaths, BuildMode buildMode)
{
    auto conn(getConnection());
    conn->to << wopBuildPaths;
    assert(GET_PROTOCOL_MINOR(conn->daemonVersion) >= 13);
    Strings ss;
    for (auto & p : drvPaths)
        ss.push_back(p.to_string(*this));
    conn->to << ss;
    if (GET_PROTOCOL_MINOR(conn->daemonVersion) >= 15)
        conn->to << buildMode;
    else
        /* Old daemons did not take a 'buildMode' parameter, so we
           need to validate it here on the client side.  */
        if (buildMode != bmNormal)
            throw Error("repairing or checking is not supported when building through the Nix daemon");
    conn.processStderr();
    readInt(conn->from);
}


BuildResult RemoteStore::buildDerivation(const StorePath & drvPath, const BasicDerivation & drv,
    BuildMode buildMode)
{
    auto conn(getConnection());
    conn->to << wopBuildDerivation << printStorePath(drvPath);
    writeDerivation(conn->to, *this, drv);
    conn->to << buildMode;
    conn.processStderr();
    BuildResult res;
    unsigned int status;
    conn->from >> status >> res.errorMsg;
    res.status = (BuildResult::Status) status;
    return res;
}


void RemoteStore::ensurePath(const StorePath & path)
{
    auto conn(getConnection());
    conn->to << wopEnsurePath << printStorePath(path);
    conn.processStderr();
    readInt(conn->from);
}


void RemoteStore::addTempRoot(const StorePath & path)
{
    auto conn(getConnection());
    conn->to << wopAddTempRoot << printStorePath(path);
    conn.processStderr();
    readInt(conn->from);
}


void RemoteStore::addIndirectRoot(const Path & path)
{
    auto conn(getConnection());
    conn->to << wopAddIndirectRoot << path;
    conn.processStderr();
    readInt(conn->from);
}


void RemoteStore::syncWithGC()
{
    auto conn(getConnection());
    conn->to << wopSyncWithGC;
    conn.processStderr();
    readInt(conn->from);
}


Roots RemoteStore::findRoots(bool censor)
{
    auto conn(getConnection());
    conn->to << wopFindRoots;
    conn.processStderr();
    size_t count = readNum<size_t>(conn->from);
    Roots result;
    while (count--) {
        Path link = readString(conn->from);
        auto target = parseStorePath(readString(conn->from));
        result[std::move(target)].emplace(link);
    }
    return result;
}


void RemoteStore::collectGarbage(const GCOptions & options, GCResults & results)
{
    auto conn(getConnection());

    conn->to
        << wopCollectGarbage << options.action;
    writeStorePaths(*this, conn->to, options.pathsToDelete);
    conn->to << options.ignoreLiveness
        << options.maxFreed
        /* removed options */
        << 0 << 0 << 0;

    conn.processStderr();

    results.paths = readStrings<PathSet>(conn->from);
    results.bytesFreed = readLongLong(conn->from);
    readLongLong(conn->from); // obsolete

    {
        auto state_(Store::state.lock());
        state_->pathInfoCache.clear();
    }
}


void RemoteStore::optimiseStore()
{
    auto conn(getConnection());
    conn->to << wopOptimiseStore;
    conn.processStderr();
    readInt(conn->from);
}


bool RemoteStore::verifyStore(bool checkContents, RepairFlag repair)
{
    auto conn(getConnection());
    conn->to << wopVerifyStore << checkContents << repair;
    conn.processStderr();
    return readInt(conn->from);
}


void RemoteStore::addSignatures(const StorePath & storePath, const StringSet & sigs)
{
    auto conn(getConnection());
    conn->to << wopAddSignatures << printStorePath(storePath) << sigs;
    conn.processStderr();
    readInt(conn->from);
}


void RemoteStore::queryMissing(const std::vector<StorePathWithOutputs> & targets,
    StorePathSet & willBuild, StorePathSet & willSubstitute, StorePathSet & unknown,
    uint64_t & downloadSize, uint64_t & narSize)
{
    {
        auto conn(getConnection());
        if (GET_PROTOCOL_MINOR(conn->daemonVersion) < 19)
            // Don't hold the connection handle in the fallback case
            // to prevent a deadlock.
            goto fallback;
        conn->to << wopQueryMissing;
        Strings ss;
        for (auto & p : targets)
            ss.push_back(p.to_string(*this));
        conn->to << ss;
        conn.processStderr();
        willBuild = readStorePaths<StorePathSet>(*this, conn->from);
        willSubstitute = readStorePaths<StorePathSet>(*this, conn->from);
        unknown = readStorePaths<StorePathSet>(*this, conn->from);
        conn->from >> downloadSize >> narSize;
        return;
    }

 fallback:
    return Store::queryMissing(targets, willBuild, willSubstitute,
        unknown, downloadSize, narSize);
}


void RemoteStore::connect()
{
    auto conn(getConnection());
}


unsigned int RemoteStore::getProtocol()
{
    auto conn(connections->get());
    return conn->daemonVersion;
}


void RemoteStore::flushBadConnections()
{
    connections->flushBad();
}


RemoteStore::Connection::~Connection()
{
    try {
        to.flush();
    } catch (...) {
        ignoreException();
    }
}

void RemoteStore::narFromPath(const StorePath & path, Sink & sink)
{
    auto conn(connections->get());
    conn->to << wopNarFromPath << printStorePath(path);
    conn->processStderr();
    copyNAR(conn->from, sink);
}

ref<FSAccessor> RemoteStore::getFSAccessor()
{
    return make_ref<RemoteFSAccessor>(ref<Store>(shared_from_this()));
}

static Logger::Fields readFields(Source & from)
{
    Logger::Fields fields;
    size_t size = readInt(from);
    for (size_t n = 0; n < size; n++) {
        auto type = (decltype(Logger::Field::type)) readInt(from);
        if (type == Logger::Field::tInt)
            fields.push_back(readNum<uint64_t>(from));
        else if (type == Logger::Field::tString)
            fields.push_back(readString(from));
        else
            throw Error("got unsupported field type %x from Nix daemon", (int) type);
    }
    return fields;
}


std::exception_ptr RemoteStore::Connection::processStderr(Sink * sink, Source * source, bool flush)
{
    if (flush)
        to.flush();

    while (true) {

        auto msg = readNum<uint64_t>(from);

        if (msg == STDERR_WRITE) {
            string s = readString(from);
            if (!sink) throw Error("no sink");
            (*sink)(s);
        }

        else if (msg == STDERR_READ) {
            if (!source) throw Error("no source");
            size_t len = readNum<size_t>(from);
            auto buf = std::make_unique<unsigned char[]>(len);
            writeString(buf.get(), source->read(buf.get(), len), to);
            to.flush();
        }

        else if (msg == STDERR_ERROR) {
            string error = readString(from);
            unsigned int status = readInt(from);
            return std::make_exception_ptr(Error(status, error));
        }

        else if (msg == STDERR_NEXT)
            printError(chomp(readString(from)));

        else if (msg == STDERR_START_ACTIVITY) {
            auto act = readNum<ActivityId>(from);
            auto lvl = (Verbosity) readInt(from);
            auto type = (ActivityType) readInt(from);
            auto s = readString(from);
            auto fields = readFields(from);
            auto parent = readNum<ActivityId>(from);
            logger->startActivity(act, lvl, type, s, fields, parent);
        }

        else if (msg == STDERR_STOP_ACTIVITY) {
            auto act = readNum<ActivityId>(from);
            logger->stopActivity(act);
        }

        else if (msg == STDERR_RESULT) {
            auto act = readNum<ActivityId>(from);
            auto type = (ResultType) readInt(from);
            auto fields = readFields(from);
            logger->result(act, type, fields);
        }

        else if (msg == STDERR_LAST)
            break;

        else
            throw Error("got unknown message type %x from Nix daemon", msg);
    }

    return nullptr;
}

<<<<<<< HEAD
static std::string_view uriScheme = "unix://";

static RegisterStoreImplementation regStore([](
    const std::string & uri, const Store::Params & params)
    -> std::shared_ptr<Store>
{
    if (hasPrefix(uri, uriScheme))
        return std::make_shared<UDSRemoteStore>(std::string(uri, uriScheme.size()), params);
    else if (uri == "daemon")
        return std::make_shared<UDSRemoteStore>(params);
    else
        return nullptr;
});
=======
static RegisterStoreImplementation<UDSRemoteStore, UDSRemoteStoreConfig> regStore;
>>>>>>> 5080d4e7

}<|MERGE_RESOLUTION|>--- conflicted
+++ resolved
@@ -992,22 +992,6 @@
     return nullptr;
 }
 
-<<<<<<< HEAD
-static std::string_view uriScheme = "unix://";
-
-static RegisterStoreImplementation regStore([](
-    const std::string & uri, const Store::Params & params)
-    -> std::shared_ptr<Store>
-{
-    if (hasPrefix(uri, uriScheme))
-        return std::make_shared<UDSRemoteStore>(std::string(uri, uriScheme.size()), params);
-    else if (uri == "daemon")
-        return std::make_shared<UDSRemoteStore>(params);
-    else
-        return nullptr;
-});
-=======
 static RegisterStoreImplementation<UDSRemoteStore, UDSRemoteStoreConfig> regStore;
->>>>>>> 5080d4e7
 
 }