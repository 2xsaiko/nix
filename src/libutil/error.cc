#include "error.hh"

#include <iostream>
#include <optional>

namespace nix
{

std::optional<string> ErrorInfo::programName = std::nullopt;

string showErrPos(const ErrPos &errPos)
{
<<<<<<< HEAD
    if (errLine.column > 0) {
        return fmt("(%1%:%2%)", errLine.lineNumber, errLine.column);
    } else {
        return fmt("(%1%)", errLine.lineNumber);
=======
    if (errPos.column > 0) {
        return fmt("(%1%:%2%)", errPos.lineNumber, errPos.column);
    } else {
        return fmt("(%1%)", errPos.lineNumber);
>>>>>>> 805ffe1b
    };
}

void printCodeLines(const string &prefix, const NixCode &nixCode)
{
<<<<<<< HEAD

    if (nixCode.errLine.has_value()) {
        // previous line of code.
        if (nixCode.errLine->prevLineOfCode.has_value()) {
            std::cout << fmt("%1% %|2$5d|| %3%",
                             prefix,
                             (nixCode.errLine->lineNumber - 1),
                             *nixCode.errLine->prevLineOfCode)
                      << std::endl;
        }

        // line of code containing the error.%2$+5d%
        std::cout << fmt("%1% %|2$5d|| %3%",
                         prefix,
                         (nixCode.errLine->lineNumber),
                         nixCode.errLine->errLineOfCode)
=======
    // previous line of code.
    if (nixCode.prevLineOfCode.has_value()) {
        std::cout << fmt("%1% %|2$5d|| %3%",
                         prefix,
                         (nixCode.errPos.lineNumber - 1),
                         *nixCode.prevLineOfCode)
>>>>>>> 805ffe1b
                  << std::endl;
    }

<<<<<<< HEAD
        // error arrows for the column range.
        if (nixCode.errLine->column > 0) {
            int start = nixCode.errLine->column;
            std::string spaces;
            for (int i = 0; i < start; ++i) {
                spaces.append(" ");
            }

            // for now, length of 1.
            std::string arrows("^");

            std::cout << fmt("%1%      |%2%" ANSI_RED "%3%" ANSI_NORMAL,
                             prefix,
                             spaces,
                             arrows) << std::endl;
        }



        // next line of code.
        if (nixCode.errLine->nextLineOfCode.has_value()) {
            std::cout << fmt("%1% %|2$5d|| %3%",
                             prefix,
                             (nixCode.errLine->lineNumber + 1),
                             *nixCode.errLine->nextLineOfCode)
                      << std::endl;
=======
    // line of code containing the error.%2$+5d%
    std::cout << fmt("%1% %|2$5d|| %3%",
                     prefix,
                     (nixCode.errPos.lineNumber),
                     nixCode.errLineOfCode)
              << std::endl;

    // error arrows for the column range.
    if (nixCode.errPos.column > 0) {
        int start = nixCode.errPos.column;
        std::string spaces;
        for (int i = 0; i < start; ++i) {
            spaces.append(" ");
>>>>>>> 805ffe1b
        }

        std::string arrows("^");

        std::cout << fmt("%1%      |%2%" ANSI_RED "%3%" ANSI_NORMAL,
                         prefix,
                         spaces,
                         arrows) << std::endl;
    }

    // next line of code.
    if (nixCode.nextLineOfCode.has_value()) {
        std::cout << fmt("%1% %|2$5d|| %3%",
                         prefix,
                         (nixCode.errPos.lineNumber + 1),
                         *nixCode.nextLineOfCode)
                  << std::endl;
    }
}

void printErrorInfo(const ErrorInfo &einfo)
{
    int errwidth = 80;
    string prefix = "    ";

    string levelString;
    switch (einfo.level) {
    case ErrLevel::elError: {
        levelString = ANSI_RED;
        levelString += "error:";
        levelString += ANSI_NORMAL;
        break;
    }
    case ErrLevel::elWarning: {
        levelString = ANSI_YELLOW;
        levelString += "warning:";
        levelString += ANSI_NORMAL;
        break;
    }
    default: {
        levelString = fmt("invalid error level: %1%", einfo.level);
        break;
    }
    }

    int ndl = prefix.length() + levelString.length() + 3 + einfo.name.length() + einfo.programName.value_or("").length();
    int dashwidth = ndl > (errwidth - 3) ? 3 : errwidth - ndl;

    string dashes;
    for (int i = 0; i < dashwidth; ++i)
        dashes.append("-");

    // divider.
<<<<<<< HEAD
    std::cout << fmt("%1%%2%" ANSI_BLUE " %3% %4% %5% %6%" ANSI_NORMAL
                     , prefix
                     , levelString
                     , "---"
                     , einfo.name
                     , dashes
                     , einfo.programName.value_or(""))
=======
    std::cout << fmt("%1%%2%" ANSI_BLUE " %3% %4% %5% %6%" ANSI_NORMAL,
                     prefix,
                     levelString,
                     "---",
                     einfo.name,
                     dashes,
                     einfo.programName.value_or(""))
>>>>>>> 805ffe1b
              << std::endl;

    // filename.
    if (einfo.nixCode.has_value()) {
        if (einfo.nixCode->errPos.nixFile != "") {
            string eline = einfo.nixCode->errLineOfCode != ""
                           ? string(" ") + showErrPos(einfo.nixCode->errPos)
                           : "";

            std::cout << fmt("%1%in file: " ANSI_BLUE "%2%%3%" ANSI_NORMAL
<<<<<<< HEAD
                             , prefix, *einfo.nixCode->nixFile, eline) << std::endl;
=======
                             , prefix, einfo.nixCode->errPos.nixFile, eline) << std::endl;
>>>>>>> 805ffe1b
            std::cout << prefix << std::endl;
        } else {
            std::cout << fmt("%1%from command line argument", prefix) << std::endl;
            std::cout << prefix << std::endl;
        }
    }

    // description
    std::cout << prefix << einfo.description << std::endl;
    std::cout << prefix << std::endl;

    // lines of code.
    if (einfo.nixCode->errLineOfCode != "") {
        printCodeLines(prefix, *einfo.nixCode);
        std::cout << prefix << std::endl;
    }

    // hint
    if (einfo.hint.has_value()) {
        std::cout << prefix << *einfo.hint << std::endl;
        std::cout << prefix << std::endl;
    }
}

}<|MERGE_RESOLUTION|>--- conflicted
+++ resolved
@@ -10,78 +10,24 @@
 
 string showErrPos(const ErrPos &errPos)
 {
-<<<<<<< HEAD
-    if (errLine.column > 0) {
-        return fmt("(%1%:%2%)", errLine.lineNumber, errLine.column);
-    } else {
-        return fmt("(%1%)", errLine.lineNumber);
-=======
     if (errPos.column > 0) {
         return fmt("(%1%:%2%)", errPos.lineNumber, errPos.column);
     } else {
         return fmt("(%1%)", errPos.lineNumber);
->>>>>>> 805ffe1b
     };
 }
 
 void printCodeLines(const string &prefix, const NixCode &nixCode)
 {
-<<<<<<< HEAD
-
-    if (nixCode.errLine.has_value()) {
-        // previous line of code.
-        if (nixCode.errLine->prevLineOfCode.has_value()) {
-            std::cout << fmt("%1% %|2$5d|| %3%",
-                             prefix,
-                             (nixCode.errLine->lineNumber - 1),
-                             *nixCode.errLine->prevLineOfCode)
-                      << std::endl;
-        }
-
-        // line of code containing the error.%2$+5d%
-        std::cout << fmt("%1% %|2$5d|| %3%",
-                         prefix,
-                         (nixCode.errLine->lineNumber),
-                         nixCode.errLine->errLineOfCode)
-=======
     // previous line of code.
     if (nixCode.prevLineOfCode.has_value()) {
         std::cout << fmt("%1% %|2$5d|| %3%",
                          prefix,
                          (nixCode.errPos.lineNumber - 1),
                          *nixCode.prevLineOfCode)
->>>>>>> 805ffe1b
                   << std::endl;
     }
 
-<<<<<<< HEAD
-        // error arrows for the column range.
-        if (nixCode.errLine->column > 0) {
-            int start = nixCode.errLine->column;
-            std::string spaces;
-            for (int i = 0; i < start; ++i) {
-                spaces.append(" ");
-            }
-
-            // for now, length of 1.
-            std::string arrows("^");
-
-            std::cout << fmt("%1%      |%2%" ANSI_RED "%3%" ANSI_NORMAL,
-                             prefix,
-                             spaces,
-                             arrows) << std::endl;
-        }
-
-
-
-        // next line of code.
-        if (nixCode.errLine->nextLineOfCode.has_value()) {
-            std::cout << fmt("%1% %|2$5d|| %3%",
-                             prefix,
-                             (nixCode.errLine->lineNumber + 1),
-                             *nixCode.errLine->nextLineOfCode)
-                      << std::endl;
-=======
     // line of code containing the error.%2$+5d%
     std::cout << fmt("%1% %|2$5d|| %3%",
                      prefix,
@@ -95,7 +41,6 @@
         std::string spaces;
         for (int i = 0; i < start; ++i) {
             spaces.append(" ");
->>>>>>> 805ffe1b
         }
 
         std::string arrows("^");
@@ -149,15 +94,6 @@
         dashes.append("-");
 
     // divider.
-<<<<<<< HEAD
-    std::cout << fmt("%1%%2%" ANSI_BLUE " %3% %4% %5% %6%" ANSI_NORMAL
-                     , prefix
-                     , levelString
-                     , "---"
-                     , einfo.name
-                     , dashes
-                     , einfo.programName.value_or(""))
-=======
     std::cout << fmt("%1%%2%" ANSI_BLUE " %3% %4% %5% %6%" ANSI_NORMAL,
                      prefix,
                      levelString,
@@ -165,7 +101,6 @@
                      einfo.name,
                      dashes,
                      einfo.programName.value_or(""))
->>>>>>> 805ffe1b
               << std::endl;
 
     // filename.
@@ -175,12 +110,10 @@
                            ? string(" ") + showErrPos(einfo.nixCode->errPos)
                            : "";
 
-            std::cout << fmt("%1%in file: " ANSI_BLUE "%2%%3%" ANSI_NORMAL
-<<<<<<< HEAD
-                             , prefix, *einfo.nixCode->nixFile, eline) << std::endl;
-=======
-                             , prefix, einfo.nixCode->errPos.nixFile, eline) << std::endl;
->>>>>>> 805ffe1b
+            std::cout << fmt("%1%in file: " ANSI_BLUE "%2%%3%" ANSI_NORMAL,
+                             prefix, 
+                             einfo.nixCode->errPos.nixFile,
+                             eline) << std::endl;
             std::cout << prefix << std::endl;
         } else {
             std::cout << fmt("%1%from command line argument", prefix) << std::endl;
