--- conflicted
+++ resolved
@@ -197,11 +197,7 @@
 
     template<typename... Args>
     SysError(const Args & ... args)
-<<<<<<< HEAD
         : Error(""), errNo(errno)
-=======
-        : Error("")
->>>>>>> 14227aeb
     {
         auto hf = hintfmt(args...);
         err.hint = hintfmt("%1%: %2%", normaltxt(hf.str()), strerror(errNo));
