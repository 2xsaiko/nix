#include "hash.hh"
#include "shared.hh"
#include "download.hh"
#include "store-api.hh"
#include "eval.hh"
#include "eval-inline.hh"
#include "common-eval-args.hh"
#include "attr-path.hh"
#include "legacy.hh"
#include "finally.hh"
#include "progress-bar.hh"
#include "tarfile.hh"

#include <iostream>

#include <sys/types.h>
#include <sys/stat.h>
#include <fcntl.h>

using namespace nix;


/* If ‘uri’ starts with ‘mirror://’, then resolve it using the list of
   mirrors defined in Nixpkgs. */
string resolveMirrorUri(EvalState & state, string uri)
{
    if (string(uri, 0, 9) != "mirror://") return uri;

    string s(uri, 9);
    auto p = s.find('/');
    if (p == string::npos) throw Error("invalid mirror URI");
    string mirrorName(s, 0, p);

    Value vMirrors;
    state.eval(state.parseExprFromString("import <nixpkgs/pkgs/build-support/fetchurl/mirrors.nix>", "."), vMirrors);
    state.forceAttrs(vMirrors);

    auto mirrorList = vMirrors.attrs->find(state.symbols.create(mirrorName));
    if (mirrorList == vMirrors.attrs->end())
        throw Error(format("unknown mirror name '%1%'") % mirrorName);
    state.forceList(*mirrorList->value);

    if (mirrorList->value->listSize() < 1)
        throw Error(format("mirror URI '%1%' did not expand to anything") % uri);

    string mirror = state.forceString(*mirrorList->value->listElems()[0]);
    return mirror + (hasSuffix(mirror, "/") ? "" : "/") + string(s, p + 1);
}


static int _main(int argc, char * * argv)
{
    {
        HashType ht = htSHA256;
        std::vector<string> args;
        bool printPath = getEnv("PRINT_PATH") != "";
        bool fromExpr = false;
        string attrPath;
        bool unpack = false;
        string name;

        struct MyArgs : LegacyArgs, MixEvalArgs
        {
            using LegacyArgs::LegacyArgs;
        };

        MyArgs myArgs(std::string(baseNameOf(argv[0])), [&](Strings::iterator & arg, const Strings::iterator & end) {
            if (*arg == "--help")
                showManPage("nix-prefetch-url");
            else if (*arg == "--version")
                printVersion("nix-prefetch-url");
            else if (*arg == "--type") {
                string s = getArg(*arg, arg, end);
                ht = parseHashType(s);
                if (ht == htUnknown)
                    throw UsageError(format("unknown hash type '%1%'") % s);
            }
            else if (*arg == "--print-path")
                printPath = true;
            else if (*arg == "--attr" || *arg == "-A") {
                fromExpr = true;
                attrPath = getArg(*arg, arg, end);
            }
            else if (*arg == "--unpack")
                unpack = true;
            else if (*arg == "--name")
                name = getArg(*arg, arg, end);
            else if (*arg != "" && arg->at(0) == '-')
                return false;
            else
                args.push_back(*arg);
            return true;
        });

        myArgs.parseCmdline(argvToStrings(argc, argv));

        initPlugins();

        if (args.size() > 2)
            throw UsageError("too many arguments");

        Finally f([]() { stopProgressBar(); });

        if (isatty(STDERR_FILENO))
          startProgressBar();

        auto store = openStore();
        auto state = std::make_unique<EvalState>(myArgs.searchPath, store);

        Bindings & autoArgs = *myArgs.getAutoArgs(*state);

        /* If -A is given, get the URI from the specified Nix
           expression. */
        string uri;
        if (!fromExpr) {
            if (args.empty())
                throw UsageError("you must specify a URI");
            uri = args[0];
        } else {
            Path path = resolveExprPath(lookupFileArg(*state, args.empty() ? "." : args[0]));
            Value vRoot;
            state->evalFile(path, vRoot);
            Value & v(*findAlongAttrPath(*state, attrPath, autoArgs, vRoot));
            state->forceAttrs(v);

            /* Extract the URI. */
            auto attr = v.attrs->find(state->symbols.create("urls"));
            if (attr == v.attrs->end())
                throw Error("attribute set does not contain a 'urls' attribute");
            state->forceList(*attr->value);
            if (attr->value->listSize() < 1)
                throw Error("'urls' list is empty");
            uri = state->forceString(*attr->value->listElems()[0]);

            /* Extract the hash mode. */
            attr = v.attrs->find(state->symbols.create("outputHashMode"));
            if (attr == v.attrs->end())
                printInfo("warning: this does not look like a fetchurl call");
            else
                unpack = state->forceString(*attr->value) == "recursive";

            /* Extract the name. */
            if (name.empty()) {
                attr = v.attrs->find(state->symbols.create("name"));
                if (attr != v.attrs->end())
                    name = state->forceString(*attr->value);
            }
        }

        /* Figure out a name in the Nix store. */
        if (name.empty())
            name = baseNameOf(uri);
        if (name.empty())
            throw Error(format("cannot figure out file name for '%1%'") % uri);

        /* If an expected hash is given, the file may already exist in
           the store. */
        Hash hash, expectedHash(ht);
        std::optional<StorePath> storePath;
        if (args.size() == 2) {
            expectedHash = Hash(args[1], ht);
            storePath = store->makeFixedOutputPath(unpack, expectedHash, name);
            if (store->isValidPath(*storePath))
                hash = expectedHash;
            else
                storePath.reset();
        }

        if (!storePath) {

            auto actualUri = resolveMirrorUri(*state, uri);

            AutoDelete tmpDir(createTempDir(), true);
            Path tmpFile = (Path) tmpDir + "/tmp";

            /* Download the file. */
            {
                AutoCloseFD fd = open(tmpFile.c_str(), O_WRONLY | O_CREAT | O_EXCL, 0600);
                if (!fd) throw SysError("creating temporary file '%s'", tmpFile);

                FdSink sink(fd.get());

                DownloadRequest req(actualUri);
                req.decompress = false;
                getDownloader()->download(std::move(req), sink);
            }

            /* Optionally unpack the file. */
            if (unpack) {
                printInfo("unpacking...");
                Path unpacked = (Path) tmpDir + "/unpacked";
                createDirs(unpacked);
<<<<<<< HEAD
                if (hasSuffix(baseNameOf(uri), ".zip"))
                    runProgram("unzip", true, {"-qq", tmpFile, "-d", unpacked});
                else
                    unpackTarfile(tmpFile, unpacked, std::string(baseNameOf(uri)));
=======
                unpackTarfile(tmpFile, unpacked);
>>>>>>> f765e441

                /* If the archive unpacks to a single file/directory, then use
                   that as the top-level. */
                auto entries = readDirectory(unpacked);
                if (entries.size() == 1)
                    tmpFile = unpacked + "/" + entries[0].name;
                else
                    tmpFile = unpacked;
            }

            /* FIXME: inefficient; addToStore() will also hash
               this. */
            hash = unpack ? hashPath(ht, tmpFile).first : hashFile(ht, tmpFile);

            if (expectedHash != Hash(ht) && expectedHash != hash)
                throw Error(format("hash mismatch for '%1%'") % uri);

            /* Copy the file to the Nix store. FIXME: if RemoteStore
               implemented addToStoreFromDump() and downloadFile()
               supported a sink, we could stream the download directly
               into the Nix store. */
            storePath = store->addToStore(name, tmpFile, unpack, ht);

            assert(*storePath == store->makeFixedOutputPath(unpack, hash, name));
        }

        stopProgressBar();

        if (!printPath)
            printInfo("path is '%s'", store->printStorePath(*storePath));

        std::cout << printHash16or32(hash) << std::endl;
        if (printPath)
            std::cout << store->printStorePath(*storePath) << std::endl;

        return 0;
    }
}

static RegisterLegacyCommand s1("nix-prefetch-url", _main);<|MERGE_RESOLUTION|>--- conflicted
+++ resolved
@@ -190,14 +190,7 @@
                 printInfo("unpacking...");
                 Path unpacked = (Path) tmpDir + "/unpacked";
                 createDirs(unpacked);
-<<<<<<< HEAD
-                if (hasSuffix(baseNameOf(uri), ".zip"))
-                    runProgram("unzip", true, {"-qq", tmpFile, "-d", unpacked});
-                else
-                    unpackTarfile(tmpFile, unpacked, std::string(baseNameOf(uri)));
-=======
                 unpackTarfile(tmpFile, unpacked);
->>>>>>> f765e441
 
                 /* If the archive unpacks to a single file/directory, then use
                    that as the top-level. */
