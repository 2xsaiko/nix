--- conflicted
+++ resolved
@@ -72,11 +72,7 @@
                     outputObj.attr("path", store->printStorePath(output.second.path));
                     if (output.second.hash) {
                         outputObj.attr("hashAlgo", output.second.hash->printMethodAlgo());
-<<<<<<< HEAD
                         outputObj.attr("hash", output.second.hash->hash.to_string(Base::Base16, false));
-=======
-                        outputObj.attr("hash", output.second.hash->hash.to_string(Base16, false));
->>>>>>> 669c3992
                     }
                 }
             }
